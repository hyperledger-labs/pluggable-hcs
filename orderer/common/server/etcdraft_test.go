--- conflicted
+++ resolved
@@ -44,10 +44,7 @@
 	defer gexec.CleanupBuildArtifacts()
 
 	tempDir, err := ioutil.TempDir("", "etcdraft-test")
-<<<<<<< HEAD
-=======
-	gt.Expect(err).NotTo(HaveOccurred())
->>>>>>> 5ea85bc5
+	gt.Expect(err).NotTo(HaveOccurred())
 	defer os.RemoveAll(tempDir)
 
 	copyYamlFiles(gt, "testdata", tempDir)
@@ -56,19 +53,11 @@
 
 	t.Run("Bad", func(t *testing.T) {
 		t.Run("Invalid bootstrap block", func(t *testing.T) {
-<<<<<<< HEAD
-			testEtcdRaftOSNFailureInvalidBootstrapBlock(NewGomegaWithT(t), tempDir, orderer, fabricRootDir, configtxgen, cryptoPath)
-		})
-
-		t.Run("TLS disabled single listener", func(t *testing.T) {
-			testEtcdRaftOSNNoTLSSingleListener(NewGomegaWithT(t), tempDir, orderer, fabricRootDir, configtxgen, cryptoPath)
-=======
 			testEtcdRaftOSNFailureInvalidBootstrapBlock(NewGomegaWithT(t), tempDir, orderer, configtxgen, cryptoPath)
 		})
 
 		t.Run("TLS disabled single listener", func(t *testing.T) {
 			testEtcdRaftOSNNoTLSSingleListener(NewGomegaWithT(t), tempDir, orderer, configtxgen, cryptoPath)
->>>>>>> 5ea85bc5
 		})
 	})
 
@@ -76,13 +65,6 @@
 		// tests in this suite actually launch process with success, hence we need to avoid
 		// conflicts in listening port, opening files.
 		t.Run("TLS disabled dual listener", func(t *testing.T) {
-<<<<<<< HEAD
-			testEtcdRaftOSNNoTLSDualListener(gt, tempDir, orderer, fabricRootDir, configtxgen, cryptoPath)
-		})
-
-		t.Run("TLS enabled single listener", func(t *testing.T) {
-			testEtcdRaftOSNSuccess(gt, tempDir, configtxgen, orderer, fabricRootDir, cryptoPath)
-=======
 			testEtcdRaftOSNNoTLSDualListener(NewGomegaWithT(t), tempDir, orderer, configtxgen, cryptoPath)
 		})
 
@@ -92,7 +74,6 @@
 
 		t.Run("Restart orderer without Genesis Block", func(t *testing.T) {
 			testEtcdRaftOSNRestart(NewGomegaWithT(t), tempDir, configtxgen, orderer, cryptoPath)
->>>>>>> 5ea85bc5
 		})
 	})
 }
@@ -140,14 +121,6 @@
 	return cryptoPath
 }
 
-<<<<<<< HEAD
-func testEtcdRaftOSNSuccess(gt *GomegaWithT, tempDir, configtxgen, orderer, fabricRootDir, cryptoPath string) {
-	genesisBlockPath := generateBootstrapBlock(gt, tempDir, configtxgen, "system", "SampleEtcdRaftSystemChannel")
-
-	// Launch the OSN
-	ordererProcess := launchOrderer(gt, orderer, tempDir, genesisBlockPath, fabricRootDir, cryptoPath)
-	defer ordererProcess.Kill()
-=======
 func testEtcdRaftOSNRestart(gt *GomegaWithT, tempDir, configtxgen, orderer, cryptoPath string) {
 	genesisBlockPath := generateBootstrapBlock(gt, tempDir, configtxgen, "system", "SampleEtcdRaftSystemChannel")
 
@@ -170,7 +143,6 @@
 	// Launch the OSN
 	ordererProcess := launchOrderer(gt, orderer, tempDir, genesisBlockPath, cryptoPath, "file")
 	defer func() { gt.Eventually(ordererProcess.Kill(), time.Minute).Should(gexec.Exit()) }()
->>>>>>> 5ea85bc5
 	// The following configuration parameters are not specified in the orderer.yaml, so let's ensure
 	// they are really configured autonomously via the localconfig code.
 	gt.Eventually(ordererProcess.Err, time.Minute).Should(gbytes.Say("General.Cluster.DialTimeout = 5s"))
@@ -191,11 +163,7 @@
 	gt.Eventually(ordererProcess.Err, time.Minute).Should(gbytes.Say("becomeLeader"))
 }
 
-<<<<<<< HEAD
-func testEtcdRaftOSNFailureInvalidBootstrapBlock(gt *GomegaWithT, tempDir, orderer, fabricRootDir, configtxgen, cryptoPath string) {
-=======
 func testEtcdRaftOSNFailureInvalidBootstrapBlock(gt *GomegaWithT, tempDir, orderer, configtxgen, cryptoPath string) {
->>>>>>> 5ea85bc5
 	// create an application channel genesis block
 	genesisBlockPath := generateBootstrapBlock(gt, tempDir, configtxgen, "mychannel", "SampleOrgChannel")
 	genesisBlockBytes, err := ioutil.ReadFile(genesisBlockPath)
@@ -207,23 +175,14 @@
 	gt.Expect(err).NotTo(HaveOccurred())
 
 	// Launch the OSN
-<<<<<<< HEAD
-	ordererProcess := launchOrderer(gt, orderer, tempDir, genesisBlockPath, fabricRootDir, cryptoPath)
-	defer ordererProcess.Kill()
-=======
 	ordererProcess := launchOrderer(gt, orderer, tempDir, genesisBlockPath, cryptoPath, "")
 	defer func() { gt.Eventually(ordererProcess.Kill(), time.Minute).Should(gexec.Exit()) }()
->>>>>>> 5ea85bc5
 
 	expectedErr := "Failed validating bootstrap block: the block isn't a system channel block because it lacks ConsortiumsConfig"
 	gt.Eventually(ordererProcess.Err, time.Minute).Should(gbytes.Say(expectedErr))
 }
 
-<<<<<<< HEAD
-func testEtcdRaftOSNNoTLSSingleListener(gt *GomegaWithT, tempDir, orderer, fabricRootDir string, configtxgen, cryptoPath string) {
-=======
 func testEtcdRaftOSNNoTLSSingleListener(gt *GomegaWithT, tempDir, orderer string, configtxgen, cryptoPath string) {
->>>>>>> 5ea85bc5
 	genesisBlockPath := generateBootstrapBlock(gt, tempDir, configtxgen, "system", "SampleEtcdRaftSystemChannel")
 
 	cmd := exec.Command(orderer)
@@ -243,11 +202,7 @@
 	gt.Eventually(ordererProcess.Err, time.Minute).Should(gbytes.Say(expectedErr))
 }
 
-<<<<<<< HEAD
-func testEtcdRaftOSNNoTLSDualListener(gt *GomegaWithT, tempDir, orderer, fabricRootDir string, configtxgen, cryptoPath string) {
-=======
 func testEtcdRaftOSNNoTLSDualListener(gt *GomegaWithT, tempDir, orderer string, configtxgen, cryptoPath string) {
->>>>>>> 5ea85bc5
 	ordererTLSPath := filepath.Join(cryptoPath, "ordererOrganizations", "example.com", "orderers", "127.0.0.1.example.com", "tls")
 	genesisBlockPath := generateBootstrapBlock(gt, tempDir, configtxgen, "system", "SampleEtcdRaftSystemChannel")
 
@@ -280,21 +235,13 @@
 	gt.Eventually(ordererProcess.Err, time.Minute).Should(gbytes.Say("becomeLeader"))
 }
 
-<<<<<<< HEAD
-func launchOrderer(gt *GomegaWithT, orderer, tempDir, genesisBlockPath, fabricRootDir, cryptoPath string) *gexec.Session {
-=======
 func launchOrderer(gt *GomegaWithT, orderer, tempDir, genesisBlockPath, cryptoPath, bootstrapMethod string) *gexec.Session {
->>>>>>> 5ea85bc5
 	ordererTLSPath := filepath.Join(cryptoPath, "ordererOrganizations", "example.com", "orderers", "127.0.0.1.example.com", "tls")
 	// Launch the orderer process
 	cmd := exec.Command(orderer)
 	cmd.Env = []string{
 		fmt.Sprintf("ORDERER_GENERAL_LISTENPORT=%d", nextPort()),
-<<<<<<< HEAD
-		"ORDERER_GENERAL_BOOTSTRAPMETHOD=file",
-=======
 		fmt.Sprintf("ORDERER_GENERAL_BOOTSTRAPMETHOD=%s", bootstrapMethod),
->>>>>>> 5ea85bc5
 		"ORDERER_GENERAL_SYSTEMCHANNEL=system",
 		"ORDERER_GENERAL_TLS_CLIENTAUTHREQUIRED=true",
 		"ORDERER_GENERAL_TLS_ENABLED=true",
