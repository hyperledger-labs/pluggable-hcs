# Wallet

**Audience**: Architects, application and smart contract developers

A wallet contains a set of user identities. An application run by a user selects
one of these identities when it connects to a channel. Access rights to channel
resources, such as the ledger, are determined using this identity in combination
with an MSP.

In this topic, we're going to cover:

* [Why wallets are important](#scenario)
* [How wallets are organized](#structure)
* [Different types of wallet](#types)
* [Wallet operations](#operations)

## Scenario

When an application connects to a network channel such as PaperNet, it selects a
user identity to do so, for example `ID1`. The channel MSPs associate `ID1` with
a role within a particular organization, and this role will ultimately determine
the application's rights over channel resources. For example, `ID1` might
identify a user as a member of the MagnetoCorp organization who can read and
write to the ledger, whereas `ID2` might identify an administrator in
MagnetoCorp who can add a new organization to a consortium.

![wallet.scenario](./develop.diagram.10.png) *Two users, Isabella and Balaji
have wallets containing different identities they can use to connect to
different network channels, PaperNet and BondNet.*

Consider the example of two users; Isabella from MagnetoCorp and Balaji from
DigiBank.  Isabella is going to use App 1 to invoke a smart contract in PaperNet
and a different smart contract in BondNet.  Similarly, Balaji is going to use
App 2 to invoke smart contracts, but only in PaperNet. (It's very
[easy](./application.html#construct-request) for applications to access multiple
networks and multiple smart contracts within them.)

See how:

* MagnetoCorp uses CA1 to issue identities and DigiBank uses CA2 to issue
  identities. These identities are stored in user wallets.

* Balaji's wallet holds a single identity, `ID4` issued by CA2. Isabella's
  wallet has many identities, `ID1`, `ID2` and `ID3`, issued by CA1. Wallets
  can hold multiple identities for a single user, and each identity can be
  issued by a different CA.

* Both Isabella and Balaji connect to PaperNet, and its MSPs determine that
  Isabella is a member of the MagnetoCorp organization, and Balaji is a member
  of the DigiBank organization, because of the respective CAs that issued their
  identities. (It is
  [possible](../membership/membership.html#mapping-msps-to-organizations) for an
  organization to use multiple CAs, and for a single CA to support multiple
  organizations.)

* Isabella can use `ID1` to connect to both PaperNet and BondNet. In both cases,
  when Isabella uses this identity, she is recognized as a member of
  MangetoCorp.

* Isabella can use `ID2` to connect to BondNet, in which case she is identified
  as an administrator of MagnetoCorp. This gives Isabella two very different
  privileges: `ID1` identifies her as a simple member of MagnetoCorp who can
  read and write to the BondNet ledger, whereas `ID2` identities her as a
  MagnetoCorp administrator who can add a new organization to BondNet.

* Balaji cannot connect to BondNet with `ID4`. If he tried to connect, `ID4`
  would not be recognized as belonging to DigiBank because CA2 is not known to
  BondNet's MSP.

## Types

There are different types of wallets according to where they store their
identities:

![wallet.types](./develop.diagram.12.png) *The three different types of wallet storage:
File system, In-memory and CouchDB.*

* **File system**: This is the most common place to store wallets; file systems
  are pervasive, easy to understand, and can be network mounted. They are a good
  default choice for wallets.

* **In-memory**: A wallet in application storage. Use this type of wallet when
  your application is running in a constrained environment without access to a
  file system; typically a web browser. It's worth remembering that this type of
  wallet is volatile; identities will be lost after the application ends
  normally or crashes.

* **CouchDB**: A wallet stored in CouchDB. This is the rarest form of wallet
  storage, but for those users who want to use the database back-up and restore
  mechanisms, CouchDB wallets can provide a useful option to simplify disaster
  recovery.

Use factory functions provided by the `Wallets`
<<<<<<< HEAD
[class](https://hyperledger.github.io/fabric-sdk-node/master/module-fabric-network.Wallets.html)
=======
[class](https://hyperledger.github.io/fabric-sdk-node/{BRANCH}/module-fabric-network.Wallets.html)
>>>>>>> 5ea85bc5
to create wallets.

### Hardware Security Module

A Hardware Security Module (HSM) is an ultra-secure, tamper-proof device that
stores digital identity information, particularly private keys. HSMs can be
locally attached to your computer or network accessible. Most HSMs provide the
ability to perform on-board encryption with private keys, such that the private
keys never leave the HSM.

An HSM can be used with any of the wallet types. In this case the certificate
for an identity will be stored in the wallet and the private key will be stored
in the HSM.

To enable the use of HSM-managed identities, an `IdentityProvider` must be
configured with the HSM connection information and registered with the wallet.
<<<<<<< HEAD
For further details, refer to the [Using wallets to manage identities](https://hyperledger.github.io/fabric-sdk-node/master/tutorial-wallet.html) tutorial.
=======
For further details, refer to the [Using wallets to manage identities](https://hyperledger.github.io/fabric-sdk-node/{BRANCH}/tutorial-wallet.html) tutorial.
>>>>>>> 5ea85bc5

## Structure

A single wallet can hold multiple identities, each issued by a particular
Certificate Authority. Each identity has a standard structure comprising a
descriptive label, an X.509 certificate containing a public key, a private key,
and some Fabric-specific metadata. Different [wallet types](#types) map this
structure appropriately to their storage mechanism.

![wallet.structure](./develop.diagram.11.png) *A Fabric wallet can hold multiple
identities with certificates issued by a different Certificate Authority.
Identities comprise certificate, private key and Fabric metadata.*

There's a couple of key class methods that make it easy to manage wallets and
identities:

```JavaScript
const identity: X509Identity = {
    credentials: {
        certificate: certificatePEM,
        privateKey: privateKeyPEM,
    },
    mspId: 'Org1MSP',
    type: 'X.509',
};
await wallet.put(identityLabel, identity);
```

See how an `identity` is created that has metadata `Org1MSP`, a `certificate` and
a `privateKey`. See how `wallet.put()` adds this identity to the wallet with a
particular `identityLabel`.

The `Gateway` class only requires the `mspId` and `type` metadata to be set for
an identity -- `Org1MSP` and `X.509` in the above example. It *currently* uses the
MSP ID value to identify particular peers from a [connection profile](./connectionprofile.html),
for example when a specific notification [strategy](./connectoptions.html) is
requested. In the DigiBank gateway file `networkConnection.yaml`, see how
`Org1MSP` notifications will be associated with `peer0.org1.example.com`:

```yaml
organizations:
  Org1:
    mspid: Org1MSP

    peers:
      - peer0.org1.example.com
```

You really don't need to worry about the internal structure of the different
wallet types, but if you're interested, navigate to a user identity folder in
the commercial paper sample:

```
magnetocorp/identity/user/isabella/
                                  wallet/
                                        User1@org1.example.com.id
```

You can examine these files, but as discussed, it's easier to use the SDK to
manipulate these data.

## Operations

The different wallet types all implement a common
<<<<<<< HEAD
[Wallet](https://hyperledger.github.io/fabric-sdk-node/master/module-fabric-network.Wallet.html)
=======
[Wallet](https://hyperledger.github.io/fabric-sdk-node/{BRANCH}/module-fabric-network.Wallet.html)
>>>>>>> 5ea85bc5
interface which provides a standard set of APIs to manage identities. It means
that applications can be made independent of the underlying wallet storage
mechanism; for example, File system and HSM wallets are handled in a very
similar way.

![wallet.operations](./develop.diagram.13.png) *Wallets follow a
lifecycle: they can be created or opened, and identities can be read, added and
deleted.*

An application can use a wallet according to a simple lifecycle. Wallets can be
opened or created, and subsequently identities can be added, updated, read and
deleted. Spend a little time on the different `Wallet` methods in the
<<<<<<< HEAD
[JSDoc](https://hyperledger.github.io/fabric-sdk-node/master/module-fabric-network.Wallet.html)
=======
[JSDoc](https://hyperledger.github.io/fabric-sdk-node/{BRANCH}/module-fabric-network.Wallet.html)
>>>>>>> 5ea85bc5
to see how they work; the commercial paper tutorial provides a nice example in
`addToWallet.js`:

```JavaScript
const wallet = await Wallets.newFileSystemWallet('../identity/user/isabella/wallet');

const cert = fs.readFileSync(path.join(credPath, '.../User1@org1.example.com-cert.pem')).toString();
const key = fs.readFileSync(path.join(credPath, '.../_sk')).toString();

const identityLabel = 'User1@org1.example.com';
const identity = {
    credentials: {
        certificate: cert,
        privateKey: key,
    },
    mspId: 'Org1MSP',
    type: 'X.509',
};

await wallet.put(identityLabel, identity);
```

Notice how:

* When the program is first run, a wallet is created on the local file system at
  `.../isabella/wallet`.

* a certificate `cert` and private `key` are loaded from the file system.

* a new X.509 identity is created with `cert`, `key` and `Org1MSP`.

* the new identity is added to the wallet with `wallet.put()` with a label
  `User1@org1.example.com`.

That's everything you need to know about wallets. You've seen how they hold
identities that are used by applications on behalf of users to access Fabric
network resources. There are different types of wallets available depending on
your application and security needs, and a simple set of APIs to help
applications manage wallets and the identities within them.

<!--- Licensed under Creative Commons Attribution 4.0 International License
https://creativecommons.org/licenses/by/4.0/ --><|MERGE_RESOLUTION|>--- conflicted
+++ resolved
@@ -91,11 +91,7 @@
   recovery.
 
 Use factory functions provided by the `Wallets`
-<<<<<<< HEAD
-[class](https://hyperledger.github.io/fabric-sdk-node/master/module-fabric-network.Wallets.html)
-=======
 [class](https://hyperledger.github.io/fabric-sdk-node/{BRANCH}/module-fabric-network.Wallets.html)
->>>>>>> 5ea85bc5
 to create wallets.
 
 ### Hardware Security Module
@@ -112,11 +108,7 @@
 
 To enable the use of HSM-managed identities, an `IdentityProvider` must be
 configured with the HSM connection information and registered with the wallet.
-<<<<<<< HEAD
-For further details, refer to the [Using wallets to manage identities](https://hyperledger.github.io/fabric-sdk-node/master/tutorial-wallet.html) tutorial.
-=======
 For further details, refer to the [Using wallets to manage identities](https://hyperledger.github.io/fabric-sdk-node/{BRANCH}/tutorial-wallet.html) tutorial.
->>>>>>> 5ea85bc5
 
 ## Structure
 
@@ -181,11 +173,7 @@
 ## Operations
 
 The different wallet types all implement a common
-<<<<<<< HEAD
-[Wallet](https://hyperledger.github.io/fabric-sdk-node/master/module-fabric-network.Wallet.html)
-=======
 [Wallet](https://hyperledger.github.io/fabric-sdk-node/{BRANCH}/module-fabric-network.Wallet.html)
->>>>>>> 5ea85bc5
 interface which provides a standard set of APIs to manage identities. It means
 that applications can be made independent of the underlying wallet storage
 mechanism; for example, File system and HSM wallets are handled in a very
@@ -198,11 +186,7 @@
 An application can use a wallet according to a simple lifecycle. Wallets can be
 opened or created, and subsequently identities can be added, updated, read and
 deleted. Spend a little time on the different `Wallet` methods in the
-<<<<<<< HEAD
-[JSDoc](https://hyperledger.github.io/fabric-sdk-node/master/module-fabric-network.Wallet.html)
-=======
 [JSDoc](https://hyperledger.github.io/fabric-sdk-node/{BRANCH}/module-fabric-network.Wallet.html)
->>>>>>> 5ea85bc5
 to see how they work; the commercial paper tutorial provides a nice example in
 `addToWallet.js`:
 
