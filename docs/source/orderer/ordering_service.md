--- conflicted
+++ resolved
@@ -213,11 +213,7 @@
   up and manage than Kafka-based ordering services, and their design allows
   different organizations to contribute nodes to a distributed ordering service.
 
-<<<<<<< HEAD
-* **Kafka** (deprecated in v2.0)
-=======
 * **Kafka** (deprecated in v2.x)
->>>>>>> 5ea85bc5
 
   Similar to Raft-based ordering, Apache Kafka is a CFT implementation that uses
   a "leader and follower" node configuration. Kafka utilizes a ZooKeeper
@@ -225,11 +221,7 @@
   available since Fabric v1.0, but many users may find the additional
   administrative overhead of managing a Kafka cluster intimidating or undesirable.
 
-<<<<<<< HEAD
-* **Solo** (deprecated in v2.0)
-=======
 * **Solo** (deprecated in v2.x)
->>>>>>> 5ea85bc5
 
   The Solo implementation of the ordering service is intended for test only and
   consists only of a single ordering node.  It has been deprecated and may be
@@ -300,11 +292,7 @@
 Raft should ease the transition.
 
 For all of these reasons, support for Kafka-based ordering service is being
-<<<<<<< HEAD
-deprecated in Fabric v2.0.
-=======
 deprecated in Fabric v2.x.
->>>>>>> 5ea85bc5
 
 Note: Similar to Solo and Kafka, a Raft ordering service can lose transactions
 after acknowledgement of receipt has been sent to a client. For example, if the
@@ -423,11 +411,7 @@
 blocks `101` to `180`. Blocks `180` to `196` would then be replicated to `R1`
 through the normal Raft protocol.
 
-<<<<<<< HEAD
-### Kafka (deprecated in v2.0)
-=======
 ### Kafka (deprecated in v2.x)
->>>>>>> 5ea85bc5
 
 The other crash fault tolerant ordering service supported by Fabric is an
 adaptation of a Kafka distributed streaming platform for use as a cluster of
