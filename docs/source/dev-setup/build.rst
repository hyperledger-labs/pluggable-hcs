Building Hyperledger Fabric
---------------------------

The following instructions assume that you have already set up your
:doc:`development environment <devenv>`.

To build Hyperledger Fabric:

::

    make dist-clean all

Building the documentation
~~~~~~~~~~~~~~~~~~~~~~~~~~
<<<<<<< HEAD

If you are contributing to the documentation, you can build the Fabric
documentation on your local machine. This allows you to check the formatting
of your changes using your web browser before you open a pull request.

You need to download the following prerequisites before you can build the
documentation:

- `Python 3.7 <https://wiki.python.org/moin/BeginnersGuide/Download>`__
- `Pipenv <https://pipenv.readthedocs.io/en/latest/#install-pipenv-today>`__

After you make your updates to the documentation source files, you can generate
a build that includes your changes by running the following commands:

::

    cd fabric/docs
    pipenv install
    pipenv shell
    make html

This will generate all the html files in the ``docs/build/html`` folder. You can
open any file to start browsing the updated documentation using your browser. If you
want to make additional edits to the documentation, you can rerun ``make html``
to incorporate the changes.

Running the unit tests
~~~~~~~~~~~~~~~~~~~~~~

Before running the unit tests, a PKCS #11 cryptographic token implementation
must be installed and configured. The PKCS #11 API is used by the bccsp
component of Fabric to interact with devices, such as hardware security modules
(HSMs), that store cryptographic information and perform cryptographic
computations. For test environments, SoftHSM can be used to satisfy this
requirement.

SoftHSM can be installed with the following commands:

::
=======
>>>>>>> 5ea85bc5

If you are contributing to the documentation, you can build the Fabric
documentation on your local machine. This allows you to check the formatting
of your changes using your web browser before you open a pull request.

You need to download the following prerequisites before you can build the
documentation:

- `Python 3.7 <https://wiki.python.org/moin/BeginnersGuide/Download>`__
- `Pipenv <https://pipenv.readthedocs.io/en/latest/#install-pipenv-today>`__

After you make your updates to the documentation source files, you can generate
a build that includes your changes by running the following commands:

::

    cd fabric/docs
    pipenv install
    pipenv shell
    make html

This will generate all the html files in the ``docs/build/html`` folder. You can
open any file to start browsing the updated documentation using your browser. If you
want to make additional edits to the documentation, you can rerun ``make html``
to incorporate the changes.

Running the unit tests
~~~~~~~~~~~~~~~~~~~~~~

Use the following command to run all unit tests:

::

    make unit-test

To run a subset of tests, set the TEST_PKGS environment variable.
Specify a list of packages (separated by space), for example:

::

    export TEST_PKGS="github.com/hyperledger/fabric/core/ledger/..."
    make unit-test

To run a specific test use the ``-run RE`` flag where RE is a regular
expression that matches the test case name. To run tests with verbose
output use the ``-v`` flag. For example, to run the ``TestGetFoo`` test
case, change to the directory containing the ``foo_test.go`` and
call/execute

::

    go test -v -run=TestGetFoo


Running Node.js Client SDK Unit Tests
~~~~~~~~~~~~~~~~~~~~~~~~~~~~~~~~~~~~~

You must also run the Node.js unit tests to ensure that the Node.js
client SDK is not broken by your changes. To run the Node.js unit tests,
follow the instructions
`here <https://github.com/hyperledger/fabric-sdk-node/blob/master/README.md>`__.

Configuration
-------------

Configuration utilizes the `viper <https://github.com/spf13/viper>`__
and `cobra <https://github.com/spf13/cobra>`__ libraries.

There is a **core.yaml** file that contains the configuration for the
peer process. Many of the configuration settings can be overridden on
the command line by setting ENV variables that match the configuration
setting, but by prefixing with *'CORE\_'*. For example, setting
`peer.networkId` can be accomplished with:

::

    CORE_PEER_NETWORKID=custom-network-id peer

.. Licensed under Creative Commons Attribution 4.0 International License
   https://creativecommons.org/licenses/by/4.0/<|MERGE_RESOLUTION|>--- conflicted
+++ resolved
@@ -12,48 +12,6 @@
 
 Building the documentation
 ~~~~~~~~~~~~~~~~~~~~~~~~~~
-<<<<<<< HEAD
-
-If you are contributing to the documentation, you can build the Fabric
-documentation on your local machine. This allows you to check the formatting
-of your changes using your web browser before you open a pull request.
-
-You need to download the following prerequisites before you can build the
-documentation:
-
-- `Python 3.7 <https://wiki.python.org/moin/BeginnersGuide/Download>`__
-- `Pipenv <https://pipenv.readthedocs.io/en/latest/#install-pipenv-today>`__
-
-After you make your updates to the documentation source files, you can generate
-a build that includes your changes by running the following commands:
-
-::
-
-    cd fabric/docs
-    pipenv install
-    pipenv shell
-    make html
-
-This will generate all the html files in the ``docs/build/html`` folder. You can
-open any file to start browsing the updated documentation using your browser. If you
-want to make additional edits to the documentation, you can rerun ``make html``
-to incorporate the changes.
-
-Running the unit tests
-~~~~~~~~~~~~~~~~~~~~~~
-
-Before running the unit tests, a PKCS #11 cryptographic token implementation
-must be installed and configured. The PKCS #11 API is used by the bccsp
-component of Fabric to interact with devices, such as hardware security modules
-(HSMs), that store cryptographic information and perform cryptographic
-computations. For test environments, SoftHSM can be used to satisfy this
-requirement.
-
-SoftHSM can be installed with the following commands:
-
-::
-=======
->>>>>>> 5ea85bc5
 
 If you are contributing to the documentation, you can build the Fabric
 documentation on your local machine. This allows you to check the formatting
