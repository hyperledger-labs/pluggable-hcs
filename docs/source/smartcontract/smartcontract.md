--- conflicted
+++ resolved
@@ -311,15 +311,8 @@
 
 * Lifecycle system chaincode (LSCC) manages the chaincode lifecycle for the
   1.x releases of Fabric. This version of lifecycle required that chaincode be
-<<<<<<< HEAD
-  instantiated or upgraded on channels. You can read more about how the LSCC
-  implements this [process](../chaincode4noah.html).
-  You can still use LSCC to manage your chaincode if you have the channel
-  application capability set to V1_4_x or below.
-=======
   instantiated or upgraded on channels. You can still use LSCC to manage your
   chaincode if you have the channel application capability set to V1_4_x or below.
->>>>>>> 5ea85bc5
 
 * **Configuration system chaincode (CSCC)** runs in all peers to handle changes to a
   channel configuration, such as a policy update.  You can read more about this
