# Channel capabilities

**Audience**: Channel administrators, node administrators

<<<<<<< HEAD
*Note: this is an advanced Fabric concept that is not necessary for new users or application developers to understand. However, as channels and networks mature, understanding and managing capabilities becomes vital. Furthermore, it is important to recognize that updating capabilties is a different, though often related, process to upgrading nodes. We'll describe this in detail in this topic.*
=======
*Note: this is an advanced Fabric concept that is not necessary for new users or application developers to understand. However, as channels and networks mature, understanding and managing capabilities becomes vital. Furthermore, it is important to recognize that updating capabilities is a different, though often related, process to upgrading nodes. We'll describe this in detail in this topic.*
>>>>>>> 5ea85bc5

Because Fabric is a distributed system that will usually involve multiple organizations, it is possible (and typical) that different versions of Fabric code will exist on different nodes within the network as well as on the channels in that network. Fabric allows this --- it is not necessary for every peer and ordering node to be at the same version level. In fact, supporting different version levels is what enables rolling upgrades of Fabric nodes.

What **is** important is that networks and channels process things in the same way, creating deterministic results for things like channel configuration updates and chaincode invocations. Without deterministic results, one peer on a channel might invalidate a transaction while another peer may validate it.

To that end, Fabric defines levels of what are called "capabilities". These capabilities, which are defined in the configuration of each channel, ensure determinism by defining a level at which behaviors produce consistent results. As you'll see, these capabilities have versions which are closely related to node binary versions. Capabilities enable nodes running at different version levels to behave in a compatible and consistent way given the channel configuration at a specific block height. You will also see that capabilities exist in many parts of the configuration tree, defined along the lines of administration for particular tasks.

As you'll see, sometimes it is necessary to update your channel to a new capability level to enable a new feature.

## Node versions and capability versions

<<<<<<< HEAD
If you're familiar with Hyperledger Fabric, you're aware that it follows the typical semantic versioning pattern: v1.1, v1.2.1, v2.0, etc. These versions refer to releases and their related binary versions.

Capabilities follow the same semantic versioning convention. There are v1.1 capabilities and v1.2 capabilities and 2.0 capabilities and so on. But it's important to note a few distinctions.
=======
If you're familiar with Hyperledger Fabric, you're aware that it follows a typical versioning pattern: v1.1, v1.2.1, v2.0, etc. These versions refer to releases and their related binary versions.

Capabilities follow the same versioning convention. There are v1.1 capabilities and v1.2 capabilities and 2.0 capabilities and so on. But it's important to note a few distinctions.
>>>>>>> 5ea85bc5

* **There is not necessarily a new capability level with each release**.
  The need to establish a new capability is determined on a case by case basis and relies chiefly on the backwards compatibility of new features and older binary versions. Adding Raft ordering services in v1.4.1, for example, did not change the way either transactions or ordering service functions were handled and thus did not require the establishment of any new capabilities. [Private Data](./private-data/private-data.html), on the other hand, could not be handled by peers before v1.2, requiring the establishment of a v1.2 capability level. Because not every release contains a new feature (or a bug fix) that changes the way transactions are processed, certain releases will not require any new capabilities (for example, v1.4) while others will only have new capabilities at particular levels (such as v1.2 and v1.3). We'll discuss the "levels" of capabilities and where they reside in the configuration tree later.

* **Nodes must be at least at the level of certain capabilities in a channel**.
  When a peer joins a channel, it reads all of the blocks in the ledger sequentially, starting with the genesis block of the channel and continuing through the transaction blocks and any subsequent configuration blocks. If a node, for example a peer, attempts to read a block containing an update to a capability it doesn't understand (for example, a v1.4.x peer trying to read a block containing a v2.0 application capability), **the peer will crash**. This crashing behavior is intentional, as a v1.4.x peer should not attempt validate or commit any transactions past this point. Before joining a channel, **make sure the node is at least the Fabric version (binary) level of the capabilities specified in the channel config relevant to the node**. We'll discuss which capabilities are relevant to which nodes later. However, because no user wants their nodes to crash, it is strongly recommended to update all nodes to the required level (preferably, to the latest release) before attempting to update capabilities. This is in line with the default Fabric recommendation to **always** be at the latest binary and capability levels.

If users are unable to upgrade their binaries, then capabilities must be left at their lower levels. Lower level binaries and capabilities will still work together as they're meant to. However, keep in mind that it is a best practice to always update to new binaries even if a user chooses not to update their capabilities. Because capabilities themselves also include bug-fixes, it is always recommended to update capabilities once the network binaries support them.

## Capability configuration groupings

As we discussed earlier, there is not a single capability level encompassing an entire channel. Rather, there are three capabilities, each representing an area of administration.

* **Orderer**: These capabilities govern tasks and processing exclusive to the ordering service. Because these capabilities do not involve processes that affect transactions or the peers, updating them falls solely to the ordering service admins (peers do not need to understand orderer capabilities and will therefore not crash no matter what the orderer capability is updated to). Note that these capabilities did not change between v1.1 and v1.4.2. However, as we'll see in the **channel** section, this does not mean that v1.1 ordering nodes will work on all channels with capability levels below v1.4.2.

* **Application**: These capabilities govern tasks and processing exclusive to the peers. Because ordering service admins have no role in deciding the nature of transactions between peer organizations, changing this capability level falls exclusively to peer organizations. For example, Private Data can only be enabled on a channel with the v1.2 (or higher) application group capability enabled. In the case of Private Data, this is the only capability that must be enabled, as nothing about the way Private Data works requires a change to channel administration or the way the ordering service processes transactions.

* **Channel**: This grouping encompasses tasks that are **jointly administered** by the peer organizations and the ordering service. For example, this is the capability that defines the level at which channel configuration updates, which are initiated by peer organizations and orchestrated by the ordering service, are processed. On a practical level, **this grouping defines the minimum level for all of the binaries in a channel, as both ordering nodes and peers must be at least at the binary level corresponding to this capability in order to process the capability**.

The **orderer** and **channel** capabilities of a channel are inherited by default from the ordering system channel, where modifying them are the exclusive purview of ordering service admins. As a result, peer organizations should inspect the genesis block of a channel prior to joining their peers to that channel. Although the channel capability is administered by the orderers in the orderer system channel (just as the consortium membership is), it is typical and expected that the ordering admins will coordinate with the consortium admins to ensure that the channel capability is only upgraded when the consortium is ready for it.

Because the ordering system channel does not define an **application** capability, this capability must be specified in the channel profile when creating the genesis block for the channel.

**Take caution** when specifying or modifying an application capability. Because the ordering service does not validate that the capability level exists, it will allow a channel to be created (or modified) to contain, for example, a v1.8 application capability even if no such capability exists. Any peer attempting to read a configuration block with this capability would, as we have shown, crash, and even if it was possible to modify the channel once again to a valid capability level, it would not matter, as no peer would be able to get past the block with the invalid v1.8 capability.

<<<<<<< HEAD
For a full look at the current valid orderer, application, and channel capabilities check out a [sample `configtx.yaml` file](http://github.com/hyperledger/fabric/blob/master/sampleconfig/configtx.yaml), which lists them in the "Capabilities" section.
=======
For a full look at the current valid orderer, application, and channel capabilities check out a [sample `configtx.yaml` file](http://github.com/hyperledger/fabric/blob/{BRANCH}/sampleconfig/configtx.yaml), which lists them in the "Capabilities" section.
>>>>>>> 5ea85bc5

For more specific information about capabilities and where they reside in the channel configuration, check out [defining capability requirements](capability_requirements.html).

<!--- Licensed under Creative Commons Attribution 4.0 International License
https://creativecommons.org/licenses/by/4.0/ --><|MERGE_RESOLUTION|>--- conflicted
+++ resolved
@@ -2,11 +2,7 @@
 
 **Audience**: Channel administrators, node administrators
 
-<<<<<<< HEAD
-*Note: this is an advanced Fabric concept that is not necessary for new users or application developers to understand. However, as channels and networks mature, understanding and managing capabilities becomes vital. Furthermore, it is important to recognize that updating capabilties is a different, though often related, process to upgrading nodes. We'll describe this in detail in this topic.*
-=======
 *Note: this is an advanced Fabric concept that is not necessary for new users or application developers to understand. However, as channels and networks mature, understanding and managing capabilities becomes vital. Furthermore, it is important to recognize that updating capabilities is a different, though often related, process to upgrading nodes. We'll describe this in detail in this topic.*
->>>>>>> 5ea85bc5
 
 Because Fabric is a distributed system that will usually involve multiple organizations, it is possible (and typical) that different versions of Fabric code will exist on different nodes within the network as well as on the channels in that network. Fabric allows this --- it is not necessary for every peer and ordering node to be at the same version level. In fact, supporting different version levels is what enables rolling upgrades of Fabric nodes.
 
@@ -18,15 +14,9 @@
 
 ## Node versions and capability versions
 
-<<<<<<< HEAD
-If you're familiar with Hyperledger Fabric, you're aware that it follows the typical semantic versioning pattern: v1.1, v1.2.1, v2.0, etc. These versions refer to releases and their related binary versions.
-
-Capabilities follow the same semantic versioning convention. There are v1.1 capabilities and v1.2 capabilities and 2.0 capabilities and so on. But it's important to note a few distinctions.
-=======
 If you're familiar with Hyperledger Fabric, you're aware that it follows a typical versioning pattern: v1.1, v1.2.1, v2.0, etc. These versions refer to releases and their related binary versions.
 
 Capabilities follow the same versioning convention. There are v1.1 capabilities and v1.2 capabilities and 2.0 capabilities and so on. But it's important to note a few distinctions.
->>>>>>> 5ea85bc5
 
 * **There is not necessarily a new capability level with each release**.
   The need to establish a new capability is determined on a case by case basis and relies chiefly on the backwards compatibility of new features and older binary versions. Adding Raft ordering services in v1.4.1, for example, did not change the way either transactions or ordering service functions were handled and thus did not require the establishment of any new capabilities. [Private Data](./private-data/private-data.html), on the other hand, could not be handled by peers before v1.2, requiring the establishment of a v1.2 capability level. Because not every release contains a new feature (or a bug fix) that changes the way transactions are processed, certain releases will not require any new capabilities (for example, v1.4) while others will only have new capabilities at particular levels (such as v1.2 and v1.3). We'll discuss the "levels" of capabilities and where they reside in the configuration tree later.
@@ -52,11 +42,7 @@
 
 **Take caution** when specifying or modifying an application capability. Because the ordering service does not validate that the capability level exists, it will allow a channel to be created (or modified) to contain, for example, a v1.8 application capability even if no such capability exists. Any peer attempting to read a configuration block with this capability would, as we have shown, crash, and even if it was possible to modify the channel once again to a valid capability level, it would not matter, as no peer would be able to get past the block with the invalid v1.8 capability.
 
-<<<<<<< HEAD
-For a full look at the current valid orderer, application, and channel capabilities check out a [sample `configtx.yaml` file](http://github.com/hyperledger/fabric/blob/master/sampleconfig/configtx.yaml), which lists them in the "Capabilities" section.
-=======
 For a full look at the current valid orderer, application, and channel capabilities check out a [sample `configtx.yaml` file](http://github.com/hyperledger/fabric/blob/{BRANCH}/sampleconfig/configtx.yaml), which lists them in the "Capabilities" section.
->>>>>>> 5ea85bc5
 
 For more specific information about capabilities and where they reside in the channel configuration, check out [defining capability requirements](capability_requirements.html).
 
