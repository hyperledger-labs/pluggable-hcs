--- conflicted
+++ resolved
@@ -1,6 +1,4 @@
 # Commercial paper tutorial
-
-*Note: This tutorial uses the [1.4.x and older lifecycle process](https://hyperledger-fabric.readthedocs.io/en/release-1.4/chaincode4noah.html) in which a chaincode is instantiated on a channel and does not yet work with the Fabric 2.0 release. The commercial paper tutorial will be updated soon to use a multi-organization network and the new chaincode lifecycle.*
 
 **Audience:** Architects, application and smart contract developers,
 administrators
@@ -412,25 +410,7 @@
 PaperNet. It means that only administrators need to worry about chaincode;
 everyone else can think in terms of smart contracts.
 
-<<<<<<< HEAD
-The MagnetoCorp administrator uses the `peer chaincode install` command to copy
-the `papercontract` smart contract from their local machine's file system to the
-file system within the target peer's docker container. Once the smart contract
-is installed on the peer and instantiated on a channel,
-`papercontract` can be invoked by applications, and interact with the ledger
-database via the
-[putState()](https://fabric-shim.github.io/release-1.4/fabric-shim.ChaincodeStub.html#putState__anchor)
-and
-[getState()](https://fabric-shim.github.io/release-1.4/fabric-shim.ChaincodeStub.html#getState__anchor)
-Fabric APIs. Examine how these APIs are used by `StateList` class within
-`ledger-api\statelist.js`.
-
-Let's now install `papercontract` as the MagnetoCorp administrator. In the
-MagnetoCorp administrator's command window, use the `docker exec` command to run
-the `peer chaincode install` command in the `cliMagnetCorp` container:
-=======
 ### Install and approve the smart contract as MagnetoCorp
->>>>>>> 5ea85bc5
 
 We will first install and approve the smart contract as the MagnetoCorp admin. Make
 sure that you are operating from the `magnetocorp` folder, or navigate back to that
