--- conflicted
+++ resolved
@@ -71,12 +71,8 @@
 // New creates a gossip instance attached to a gRPC server
 func New(conf *Config, s *grpc.Server, sa api.SecurityAdvisor,
 	mcs api.MessageCryptoService, selfIdentity api.PeerIdentityType,
-<<<<<<< HEAD
-	secureDialOpts api.PeerSecureDialOpts, gossipMetrics *metrics.GossipMetrics) *Node {
-=======
 	secureDialOpts api.PeerSecureDialOpts, gossipMetrics *metrics.GossipMetrics,
 	anchorPeerTracker discovery.AnchorPeerTracker) *Node {
->>>>>>> 5ea85bc5
 	var err error
 
 	lgr := util.GetLogger(util.GossipLogger, conf.ID)
