--- conflicted
+++ resolved
@@ -164,10 +164,7 @@
 func Test_findSource(t *testing.T) {
 	t.Run("Gopath", func(t *testing.T) {
 		source, err := findSource(&CodeDescriptor{
-<<<<<<< HEAD
-=======
 			Module:       false,
->>>>>>> 5ea85bc5
 			Source:       filepath.FromSlash("testdata/src/chaincodes/noop"),
 			MetadataRoot: filepath.FromSlash("testdata/src/chaincodes/noop/META-INF"),
 			Path:         "chaincodes/noop",
