/*
Copyright IBM Corp. All Rights Reserved.

SPDX-License-Identifier: Apache-2.0
*/

package ledgermgmttest

import (
	"fmt"
	"path/filepath"

	"github.com/hyperledger/fabric/bccsp/sw"
	"github.com/hyperledger/fabric/common/metrics/disabled"
	"github.com/hyperledger/fabric/core/ledger"
	"github.com/hyperledger/fabric/core/ledger/ledgermgmt"
	"github.com/hyperledger/fabric/core/ledger/mock"
)

// NewInitializer returns an instance of ledgermgmt Initializer
// with minimum fields populated so as not to cause a failure during construction of LedgerMgr.
// This is intended to be used for creating an instance of LedgerMgr for testing
func NewInitializer(testLedgerDir string) *ledgermgmt.Initializer {
	cryptoProvider, err := sw.NewDefaultSecurityLevelWithKeystore(sw.NewDummyKeyStore())
	if err != nil {
		panic(fmt.Errorf("Failed to initialize cryptoProvider bccsp: %s", err))
	}

	return &ledgermgmt.Initializer{
		Config: &ledger.Config{
			RootFSPath: testLedgerDir,
			// empty StateDBConfig means leveldb
			StateDBConfig: &ledger.StateDBConfig{},
			HistoryDBConfig: &ledger.HistoryDBConfig{
				Enabled: false,
			},
			PrivateDataConfig: &ledger.PrivateDataConfig{
				MaxBatchSize:    5000,
				BatchesInterval: 1000,
				PurgeInterval:   100,
			},
			SnapshotsConfig: &ledger.SnapshotsConfig{
				RootDir: filepath.Join(testLedgerDir, "snapshots"),
			},
		},
		MetricsProvider:                 &disabled.Provider{},
		DeployedChaincodeInfoProvider:   &mock.DeployedChaincodeInfoProvider{},
<<<<<<< HEAD
		Hasher:                          cryptoProvider,
=======
		HashProvider:                    cryptoProvider,
>>>>>>> 5ea85bc5
		HealthCheckRegistry:             &mock.HealthCheckRegistry{},
		ChaincodeLifecycleEventProvider: &mock.ChaincodeLifecycleEventProvider{},
	}
}<|MERGE_RESOLUTION|>--- conflicted
+++ resolved
@@ -45,11 +45,7 @@
 		},
 		MetricsProvider:                 &disabled.Provider{},
 		DeployedChaincodeInfoProvider:   &mock.DeployedChaincodeInfoProvider{},
-<<<<<<< HEAD
-		Hasher:                          cryptoProvider,
-=======
 		HashProvider:                    cryptoProvider,
->>>>>>> 5ea85bc5
 		HealthCheckRegistry:             &mock.HealthCheckRegistry{},
 		ChaincodeLifecycleEventProvider: &mock.ChaincodeLifecycleEventProvider{},
 	}
