/*
Copyright IBM Corp. All Rights Reserved.

SPDX-License-Identifier: Apache-2.0
*/

package commontests

import (
	"fmt"
	"strings"
	"testing"

	"github.com/hyperledger/fabric/core/ledger/internal/version"
	"github.com/hyperledger/fabric/core/ledger/kvledger/txmgmt/statedb"
	"github.com/stretchr/testify/assert"
	"github.com/stretchr/testify/require"
)

// TestGetStateMultipleKeys tests read for given multiple keys
func TestGetStateMultipleKeys(t *testing.T, dbProvider statedb.VersionedDBProvider) {
	db, err := dbProvider.GetDBHandle("testgetmultiplekeys", nil)
	assert.NoError(t, err)

	// Test that savepoint is nil for a new state db
	sp, err := db.GetLatestSavePoint()
	assert.NoError(t, err, "Error upon GetLatestSavePoint()")
	assert.Nil(t, sp)

	batch := statedb.NewUpdateBatch()
	expectedValues := make([]*statedb.VersionedValue, 2)
	vv1 := statedb.VersionedValue{Value: []byte("value1"), Version: version.NewHeight(1, 1)}
	expectedValues[0] = &vv1
	vv2 := statedb.VersionedValue{Value: []byte("value2"), Version: version.NewHeight(1, 2)}
	expectedValues[1] = &vv2
	vv3 := statedb.VersionedValue{Value: []byte("value3"), Version: version.NewHeight(1, 3)}
	vv4 := statedb.VersionedValue{Value: []byte{}, Version: version.NewHeight(1, 4)}
	batch.Put("ns1", "key1", vv1.Value, vv1.Version)
	batch.Put("ns1", "key2", vv2.Value, vv2.Version)
	batch.Put("ns2", "key3", vv3.Value, vv3.Version)
	batch.Put("ns2", "key4", vv4.Value, vv4.Version)
	savePoint := version.NewHeight(2, 5)
	db.ApplyUpdates(batch, savePoint)

	actualValues, _ := db.GetStateMultipleKeys("ns1", []string{"key1", "key2"})
	assert.Equal(t, expectedValues, actualValues)
}

// TestBasicRW tests basic read-write
func TestBasicRW(t *testing.T, dbProvider statedb.VersionedDBProvider) {
	db, err := dbProvider.GetDBHandle("testbasicrw", nil)
	assert.NoError(t, err)

	// Test that savepoint is nil for a new state db
	sp, err := db.GetLatestSavePoint()
	assert.NoError(t, err, "Error upon GetLatestSavePoint()")
	assert.Nil(t, sp)

	// Test retrieval of non-existent key - returns nil rather than error
	// For more details see https://github.com/hyperledger-archives/fabric/issues/936.
	val, err := db.GetState("ns", "key1")
	assert.NoError(t, err, "Should receive nil rather than error upon reading non existent key")
	assert.Nil(t, val)

	batch := statedb.NewUpdateBatch()
	vv1 := statedb.VersionedValue{Value: []byte("value1"), Version: version.NewHeight(1, 1)}
	vv2 := statedb.VersionedValue{Value: []byte("value2"), Version: version.NewHeight(1, 2)}
	vv3 := statedb.VersionedValue{Value: []byte("value3"), Version: version.NewHeight(1, 3)}
	vv4 := statedb.VersionedValue{Value: []byte{}, Version: version.NewHeight(1, 4)}
	vv5 := statedb.VersionedValue{Value: []byte("null"), Version: version.NewHeight(1, 5)}
	batch.Put("ns1", "key1", vv1.Value, vv1.Version)
	batch.Put("ns1", "key2", vv2.Value, vv2.Version)
	batch.Put("ns2", "key3", vv3.Value, vv3.Version)
	batch.Put("ns2", "key4", vv4.Value, vv4.Version)
	batch.Put("ns2", "key5", vv5.Value, vv5.Version)
	savePoint := version.NewHeight(2, 5)
	db.ApplyUpdates(batch, savePoint)

	vv, _ := db.GetState("ns1", "key1")
	assert.Equal(t, &vv1, vv)

	vv, _ = db.GetState("ns2", "key4")
	assert.Equal(t, &vv4, vv)

	vv, _ = db.GetState("ns2", "key5")
	assert.Equal(t, &vv5, vv)

	sp, err = db.GetLatestSavePoint()
	assert.NoError(t, err)
	assert.Equal(t, savePoint, sp)

}

// TestMultiDBBasicRW tests basic read-write on multiple dbs
func TestMultiDBBasicRW(t *testing.T, dbProvider statedb.VersionedDBProvider) {
	db1, err := dbProvider.GetDBHandle("testmultidbbasicrw", nil)
	assert.NoError(t, err)

	db2, err := dbProvider.GetDBHandle("testmultidbbasicrw2", nil)
	assert.NoError(t, err)

	batch1 := statedb.NewUpdateBatch()
	vv1 := statedb.VersionedValue{Value: []byte("value1_db1"), Version: version.NewHeight(1, 1)}
	vv2 := statedb.VersionedValue{Value: []byte("value2_db1"), Version: version.NewHeight(1, 2)}
	batch1.Put("ns1", "key1", vv1.Value, vv1.Version)
	batch1.Put("ns1", "key2", vv2.Value, vv2.Version)
	savePoint1 := version.NewHeight(1, 2)
	db1.ApplyUpdates(batch1, savePoint1)

	batch2 := statedb.NewUpdateBatch()
	vv3 := statedb.VersionedValue{Value: []byte("value1_db2"), Version: version.NewHeight(1, 4)}
	vv4 := statedb.VersionedValue{Value: []byte("value2_db2"), Version: version.NewHeight(1, 5)}
	batch2.Put("ns1", "key1", vv3.Value, vv3.Version)
	batch2.Put("ns1", "key2", vv4.Value, vv4.Version)
	savePoint2 := version.NewHeight(1, 5)
	db2.ApplyUpdates(batch2, savePoint2)

	vv, _ := db1.GetState("ns1", "key1")
	assert.Equal(t, &vv1, vv)

	sp, err := db1.GetLatestSavePoint()
	assert.NoError(t, err)
	assert.Equal(t, savePoint1, sp)

	vv, _ = db2.GetState("ns1", "key1")
	assert.Equal(t, &vv3, vv)

	sp, err = db2.GetLatestSavePoint()
	assert.NoError(t, err)
	assert.Equal(t, savePoint2, sp)
}

// TestDeletes tests deletes
func TestDeletes(t *testing.T, dbProvider statedb.VersionedDBProvider) {
	db, err := dbProvider.GetDBHandle("testdeletes", nil)
	assert.NoError(t, err)

	batch := statedb.NewUpdateBatch()
	vv1 := statedb.VersionedValue{Value: []byte("value1"), Version: version.NewHeight(1, 1)}
	vv2 := statedb.VersionedValue{Value: []byte("value2"), Version: version.NewHeight(1, 2)}
	vv3 := statedb.VersionedValue{Value: []byte("value1"), Version: version.NewHeight(1, 3)}
	vv4 := statedb.VersionedValue{Value: []byte("value2"), Version: version.NewHeight(1, 4)}

	batch.Put("ns", "key1", vv1.Value, vv1.Version)
	batch.Put("ns", "key2", vv2.Value, vv2.Version)
	batch.Put("ns", "key3", vv2.Value, vv3.Version)
	batch.Put("ns", "key4", vv2.Value, vv4.Version)
	batch.Delete("ns", "key3", version.NewHeight(1, 5))
	savePoint := version.NewHeight(1, 5)
	err = db.ApplyUpdates(batch, savePoint)
	assert.NoError(t, err)
	vv, _ := db.GetState("ns", "key2")
	assert.Equal(t, &vv2, vv)

	vv, err = db.GetState("ns", "key3")
	assert.NoError(t, err)
	assert.Nil(t, vv)

	batch = statedb.NewUpdateBatch()
	batch.Delete("ns", "key2", version.NewHeight(1, 6))
	err = db.ApplyUpdates(batch, savePoint)
	assert.NoError(t, err)
	vv, err = db.GetState("ns", "key2")
	assert.NoError(t, err)
	assert.Nil(t, vv)
}

// TestIterator tests the iterator
func TestIterator(t *testing.T, dbProvider statedb.VersionedDBProvider) {
	db, err := dbProvider.GetDBHandle("testiterator", nil)
	assert.NoError(t, err)
	db.Open()
	defer db.Close()
	batch := statedb.NewUpdateBatch()
	batch.Put("ns1", "key1", []byte("value1"), version.NewHeight(1, 1))
	batch.Put("ns1", "key2", []byte("value2"), version.NewHeight(1, 2))
	batch.Put("ns1", "key3", []byte("value3"), version.NewHeight(1, 3))
	batch.Put("ns1", "key4", []byte("value4"), version.NewHeight(1, 4))
	batch.Put("ns2", "key5", []byte("value5"), version.NewHeight(1, 5))
	batch.Put("ns2", "key6", []byte("value6"), version.NewHeight(1, 6))
	batch.Put("ns3", "key7", []byte("value7"), version.NewHeight(1, 7))
	savePoint := version.NewHeight(2, 5)
	db.ApplyUpdates(batch, savePoint)
	itr1, _ := db.GetStateRangeScanIterator("ns1", "key1", "")
	testItr(t, itr1, []string{"key1", "key2", "key3", "key4"})

	itr2, _ := db.GetStateRangeScanIterator("ns1", "key2", "key3")
	testItr(t, itr2, []string{"key2"})

	itr3, _ := db.GetStateRangeScanIterator("ns1", "", "")
	testItr(t, itr3, []string{"key1", "key2", "key3", "key4"})

	itr4, _ := db.GetStateRangeScanIterator("ns2", "", "")
	testItr(t, itr4, []string{"key5", "key6"})

}

func testItr(t *testing.T, itr statedb.ResultsIterator, expectedKeys []string) {
	defer itr.Close()
	for _, expectedKey := range expectedKeys {
		queryResult, _ := itr.Next()
		vkv := queryResult.(*statedb.VersionedKV)
		key := vkv.Key
		assert.Equal(t, expectedKey, key)
	}
	_, err := itr.Next()
	assert.NoError(t, err)
}

// TestQuery tests queries
func TestQuery(t *testing.T, dbProvider statedb.VersionedDBProvider) {
	db, err := dbProvider.GetDBHandle("testquery", nil)
	assert.NoError(t, err)
	db.Open()
	defer db.Close()
	batch := statedb.NewUpdateBatch()
	jsonValue1 := `{"asset_name": "marble1","color": "blue","size": 1,"owner": "tom"}`
	batch.Put("ns1", "key1", []byte(jsonValue1), version.NewHeight(1, 1))
	jsonValue2 := `{"asset_name": "marble2","color": "blue","size": 2,"owner": "jerry"}`
	batch.Put("ns1", "key2", []byte(jsonValue2), version.NewHeight(1, 2))
	jsonValue3 := `{"asset_name": "marble3","color": "blue","size": 3,"owner": "fred"}`
	batch.Put("ns1", "key3", []byte(jsonValue3), version.NewHeight(1, 3))
	jsonValue4 := `{"asset_name": "marble4","color": "blue","size": 4,"owner": "martha"}`
	batch.Put("ns1", "key4", []byte(jsonValue4), version.NewHeight(1, 4))
	jsonValue5 := `{"asset_name": "marble5","color": "blue","size": 5,"owner": "fred"}`
	batch.Put("ns1", "key5", []byte(jsonValue5), version.NewHeight(1, 5))
	jsonValue6 := `{"asset_name": "marble6","color": "blue","size": 6,"owner": "elaine"}`
	batch.Put("ns1", "key6", []byte(jsonValue6), version.NewHeight(1, 6))
	jsonValue7 := `{"asset_name": "marble7","color": "blue","size": 7,"owner": "fred"}`
	batch.Put("ns1", "key7", []byte(jsonValue7), version.NewHeight(1, 7))
	jsonValue8 := `{"asset_name": "marble8","color": "blue","size": 8,"owner": "elaine"}`
	batch.Put("ns1", "key8", []byte(jsonValue8), version.NewHeight(1, 8))
	jsonValue9 := `{"asset_name": "marble9","color": "green","size": 9,"owner": "fred"}`
	batch.Put("ns1", "key9", []byte(jsonValue9), version.NewHeight(1, 9))
	jsonValue10 := `{"asset_name": "marble10","color": "green","size": 10,"owner": "mary"}`
	batch.Put("ns1", "key10", []byte(jsonValue10), version.NewHeight(1, 10))
	jsonValue11 := `{"asset_name": "marble11","color": "cyan","size": 1000007,"owner": "joe"}`
	batch.Put("ns1", "key11", []byte(jsonValue11), version.NewHeight(1, 11))

	//add keys for a separate namespace
	batch.Put("ns2", "key1", []byte(jsonValue1), version.NewHeight(1, 12))
	batch.Put("ns2", "key2", []byte(jsonValue2), version.NewHeight(1, 13))
	batch.Put("ns2", "key3", []byte(jsonValue3), version.NewHeight(1, 14))
	batch.Put("ns2", "key4", []byte(jsonValue4), version.NewHeight(1, 15))
	batch.Put("ns2", "key5", []byte(jsonValue5), version.NewHeight(1, 16))
	batch.Put("ns2", "key6", []byte(jsonValue6), version.NewHeight(1, 17))
	batch.Put("ns2", "key7", []byte(jsonValue7), version.NewHeight(1, 18))
	batch.Put("ns2", "key8", []byte(jsonValue8), version.NewHeight(1, 19))
	batch.Put("ns2", "key9", []byte(jsonValue9), version.NewHeight(1, 20))
	batch.Put("ns2", "key10", []byte(jsonValue10), version.NewHeight(1, 21))

	savePoint := version.NewHeight(2, 22)
	db.ApplyUpdates(batch, savePoint)

	// query for owner=jerry, use namespace "ns1"
	itr, err := db.ExecuteQuery("ns1", `{"selector":{"owner":"jerry"}}`)
	assert.NoError(t, err)

	// verify one jerry result
	queryResult1, err := itr.Next()
	assert.NoError(t, err)
	assert.NotNil(t, queryResult1)
	versionedQueryRecord := queryResult1.(*statedb.VersionedKV)
	stringRecord := string(versionedQueryRecord.Value)
	bFoundRecord := strings.Contains(stringRecord, "jerry")
	assert.True(t, bFoundRecord)

	// verify no more results
	queryResult2, err := itr.Next()
	assert.NoError(t, err)
	assert.Nil(t, queryResult2)

	// query for owner=jerry, use namespace "ns2"
	itr, err = db.ExecuteQuery("ns2", `{"selector":{"owner":"jerry"}}`)
	assert.NoError(t, err)

	// verify one jerry result
	queryResult1, err = itr.Next()
	assert.NoError(t, err)
	assert.NotNil(t, queryResult1)
	versionedQueryRecord = queryResult1.(*statedb.VersionedKV)
	stringRecord = string(versionedQueryRecord.Value)
	bFoundRecord = strings.Contains(stringRecord, "jerry")
	assert.True(t, bFoundRecord)

	// verify no more results
	queryResult2, err = itr.Next()
	assert.NoError(t, err)
	assert.Nil(t, queryResult2)

	// query for owner=jerry, use namespace "ns3"
	itr, err = db.ExecuteQuery("ns3", `{"selector":{"owner":"jerry"}}`)
	assert.NoError(t, err)

	// verify results - should be no records
	queryResult1, err = itr.Next()
	assert.NoError(t, err)
	assert.Nil(t, queryResult1)

	// query using bad query string
	_, err = db.ExecuteQuery("ns1", "this is an invalid query string")
	assert.Error(t, err, "Should have received an error for invalid query string")

	// query returns 0 records
	_, err = db.ExecuteQuery("ns1", `{"selector":{"owner":"not_a_valid_name"}}`)
	assert.NoError(t, err)

	// verify no results
	queryResult3, err := itr.Next()
	assert.NoError(t, err)
	assert.Nil(t, queryResult3)

	// query with fields, namespace "ns1"
	itr, err = db.ExecuteQuery("ns1", `{"selector":{"owner":"jerry"},"fields": ["owner", "asset_name", "color", "size"]}`)
	assert.NoError(t, err)

	// verify one jerry result
	queryResult1, err = itr.Next()
	assert.NoError(t, err)
	assert.NotNil(t, queryResult1)
	versionedQueryRecord = queryResult1.(*statedb.VersionedKV)
	stringRecord = string(versionedQueryRecord.Value)
	bFoundRecord = strings.Contains(stringRecord, "jerry")
	assert.True(t, bFoundRecord)

	// verify no more results
	queryResult2, err = itr.Next()
	assert.NoError(t, err)
	assert.Nil(t, queryResult2)

	// query with fields, namespace "ns2"
	itr, err = db.ExecuteQuery("ns2", `{"selector":{"owner":"jerry"},"fields": ["owner", "asset_name", "color", "size"]}`)
	assert.NoError(t, err)

	// verify one jerry result
	queryResult1, err = itr.Next()
	assert.NoError(t, err)
	assert.NotNil(t, queryResult1)
	versionedQueryRecord = queryResult1.(*statedb.VersionedKV)
	stringRecord = string(versionedQueryRecord.Value)
	bFoundRecord = strings.Contains(stringRecord, "jerry")
	assert.True(t, bFoundRecord)

	// verify no more results
	queryResult2, err = itr.Next()
	assert.NoError(t, err)
	assert.Nil(t, queryResult2)

	// query with fields, namespace "ns3"
	itr, err = db.ExecuteQuery("ns3", `{"selector":{"owner":"jerry"},"fields": ["owner", "asset_name", "color", "size"]}`)
	assert.NoError(t, err)

	// verify no results
	queryResult1, err = itr.Next()
	assert.NoError(t, err)
	assert.Nil(t, queryResult1)

	// query with complex selector, namespace "ns1"
	itr, err = db.ExecuteQuery("ns1", `{"selector":{"$and":[{"size":{"$gt": 5}},{"size":{"$lt":8}},{"$not":{"size":6}}]}}`)
	assert.NoError(t, err)

	// verify one fred result
	queryResult1, err = itr.Next()
	assert.NoError(t, err)
	assert.NotNil(t, queryResult1)
	versionedQueryRecord = queryResult1.(*statedb.VersionedKV)
	stringRecord = string(versionedQueryRecord.Value)
	bFoundRecord = strings.Contains(stringRecord, "fred")
	assert.True(t, bFoundRecord)

	// verify no more results
	queryResult2, err = itr.Next()
	assert.NoError(t, err)
	assert.Nil(t, queryResult2)

	// query with complex selector, namespace "ns2"
	itr, err = db.ExecuteQuery("ns2", `{"selector":{"$and":[{"size":{"$gt": 5}},{"size":{"$lt":8}},{"$not":{"size":6}}]}}`)
	assert.NoError(t, err)

	// verify one fred result
	queryResult1, err = itr.Next()
	assert.NoError(t, err)
	assert.NotNil(t, queryResult1)
	versionedQueryRecord = queryResult1.(*statedb.VersionedKV)
	stringRecord = string(versionedQueryRecord.Value)
	bFoundRecord = strings.Contains(stringRecord, "fred")
	assert.True(t, bFoundRecord)

	// verify no more results
	queryResult2, err = itr.Next()
	assert.NoError(t, err)
	assert.Nil(t, queryResult2)

	// query with complex selector, namespace "ns3"
	itr, err = db.ExecuteQuery("ns3", `{"selector":{"$and":[{"size":{"$gt": 5}},{"size":{"$lt":8}},{"$not":{"size":6}}]}}`)
	assert.NoError(t, err)

	// verify no more results
	queryResult1, err = itr.Next()
	assert.NoError(t, err)
	assert.Nil(t, queryResult1)

	// query with embedded implicit "AND" and explicit "OR", namespace "ns1"
	itr, err = db.ExecuteQuery("ns1", `{"selector":{"color":"green","$or":[{"owner":"fred"},{"owner":"mary"}]}}`)
	assert.NoError(t, err)

	// verify one green result
	queryResult1, err = itr.Next()
	assert.NoError(t, err)
	assert.NotNil(t, queryResult1)
	versionedQueryRecord = queryResult1.(*statedb.VersionedKV)
	stringRecord = string(versionedQueryRecord.Value)
	bFoundRecord = strings.Contains(stringRecord, "green")
	assert.True(t, bFoundRecord)

	// verify another green result
	queryResult2, err = itr.Next()
	assert.NoError(t, err)
	assert.NotNil(t, queryResult2)
	versionedQueryRecord = queryResult2.(*statedb.VersionedKV)
	stringRecord = string(versionedQueryRecord.Value)
	bFoundRecord = strings.Contains(stringRecord, "green")
	assert.True(t, bFoundRecord)

	// verify no more results
	queryResult3, err = itr.Next()
	assert.NoError(t, err)
	assert.Nil(t, queryResult3)

	// query with embedded implicit "AND" and explicit "OR", namespace "ns2"
	itr, err = db.ExecuteQuery("ns2", `{"selector":{"color":"green","$or":[{"owner":"fred"},{"owner":"mary"}]}}`)
	assert.NoError(t, err)

	// verify one green result
	queryResult1, err = itr.Next()
	assert.NoError(t, err)
	assert.NotNil(t, queryResult1)
	versionedQueryRecord = queryResult1.(*statedb.VersionedKV)
	stringRecord = string(versionedQueryRecord.Value)
	bFoundRecord = strings.Contains(stringRecord, "green")
	assert.True(t, bFoundRecord)

	// verify another green result
	queryResult2, err = itr.Next()
	assert.NoError(t, err)
	assert.NotNil(t, queryResult2)
	versionedQueryRecord = queryResult2.(*statedb.VersionedKV)
	stringRecord = string(versionedQueryRecord.Value)
	bFoundRecord = strings.Contains(stringRecord, "green")
	assert.True(t, bFoundRecord)

	// verify no more results
	queryResult3, err = itr.Next()
	assert.NoError(t, err)
	assert.Nil(t, queryResult3)

	// query with embedded implicit "AND" and explicit "OR", namespace "ns3"
	itr, err = db.ExecuteQuery("ns3", `{"selector":{"color":"green","$or":[{"owner":"fred"},{"owner":"mary"}]}}`)
	assert.NoError(t, err)

	// verify no results
	queryResult1, err = itr.Next()
	assert.NoError(t, err)
	assert.Nil(t, queryResult1)

	// query with integer with digit-count equals 7 and response received is also received
	// with same digit-count and there is no float transformation
	itr, err = db.ExecuteQuery("ns1", `{"selector":{"$and":[{"size":{"$eq": 1000007}}]}}`)
	assert.NoError(t, err)

	// verify one jerry result
	queryResult1, err = itr.Next()
	assert.NoError(t, err)
	assert.NotNil(t, queryResult1)
	versionedQueryRecord = queryResult1.(*statedb.VersionedKV)
	stringRecord = string(versionedQueryRecord.Value)
	bFoundRecord = strings.Contains(stringRecord, "joe")
	assert.True(t, bFoundRecord)
	bFoundRecord = strings.Contains(stringRecord, "1000007")
	assert.True(t, bFoundRecord)

	// verify no more results
	queryResult2, err = itr.Next()
	assert.NoError(t, err)
	assert.Nil(t, queryResult2)

}

// TestGetVersion tests retrieving the version by namespace and key
func TestGetVersion(t *testing.T, dbProvider statedb.VersionedDBProvider) {

	db, err := dbProvider.GetDBHandle("testgetversion", nil)
	assert.NoError(t, err)

	batch := statedb.NewUpdateBatch()
	vv1 := statedb.VersionedValue{Value: []byte("value1"), Version: version.NewHeight(1, 1)}
	vv2 := statedb.VersionedValue{Value: []byte("value2"), Version: version.NewHeight(1, 2)}
	vv3 := statedb.VersionedValue{Value: []byte("value1"), Version: version.NewHeight(1, 3)}
	vv4 := statedb.VersionedValue{Value: []byte("value2"), Version: version.NewHeight(1, 4)}

	batch.Put("ns", "key1", vv1.Value, vv1.Version)
	batch.Put("ns", "key2", vv2.Value, vv2.Version)
	batch.Put("ns", "key3", vv2.Value, vv3.Version)
	batch.Put("ns", "key4", vv2.Value, vv4.Version)
	savePoint := version.NewHeight(1, 5)
	err = db.ApplyUpdates(batch, savePoint)
	assert.NoError(t, err)

	//check to see if the bulk optimizable interface is supported (couchdb)
	if bulkdb, ok := db.(statedb.BulkOptimizable); ok {
		//clear the cached versions, this will force a read when getVerion is called
		bulkdb.ClearCachedVersions()
	}

	//retrieve a version by namespace and key
	resp, err := db.GetVersion("ns", "key2")
	assert.NoError(t, err)
	assert.Equal(t, version.NewHeight(1, 2), resp)

	//attempt to retrieve an non-existent namespace and key
	resp, err = db.GetVersion("ns2", "key2")
	assert.NoError(t, err)
	assert.Nil(t, resp)

	//check to see if the bulk optimizable interface is supported (couchdb)
	if bulkdb, ok := db.(statedb.BulkOptimizable); ok {

		//clear the cached versions, this will force a read when getVerion is called
		bulkdb.ClearCachedVersions()

		// initialize a key list
		loadKeys := []*statedb.CompositeKey{}
		//create a composite key and add to the key list
		compositeKey := statedb.CompositeKey{Namespace: "ns", Key: "key3"}
		loadKeys = append(loadKeys, &compositeKey)
		//load the committed versions
		bulkdb.LoadCommittedVersions(loadKeys)

		//retrieve a version by namespace and key
		resp, err := db.GetVersion("ns", "key3")
		assert.NoError(t, err)
		assert.Equal(t, version.NewHeight(1, 3), resp)

	}
}

// TestSmallBatchSize tests multiple update batches
func TestSmallBatchSize(t *testing.T, dbProvider statedb.VersionedDBProvider) {
	db, err := dbProvider.GetDBHandle("testsmallbatchsize", nil)
	assert.NoError(t, err)
	db.Open()
	defer db.Close()
	batch := statedb.NewUpdateBatch()
	jsonValue1 := []byte(`{"asset_name": "marble1","color": "blue","size": 1,"owner": "tom"}`)
	batch.Put("ns1", "key1", jsonValue1, version.NewHeight(1, 1))
	jsonValue2 := []byte(`{"asset_name": "marble2","color": "blue","size": 2,"owner": "jerry"}`)
	batch.Put("ns1", "key2", jsonValue2, version.NewHeight(1, 2))
	jsonValue3 := []byte(`{"asset_name": "marble3","color": "blue","size": 3,"owner": "fred"}`)
	batch.Put("ns1", "key3", jsonValue3, version.NewHeight(1, 3))
	jsonValue4 := []byte(`{"asset_name": "marble4","color": "blue","size": 4,"owner": "martha"}`)
	batch.Put("ns1", "key4", jsonValue4, version.NewHeight(1, 4))
	jsonValue5 := []byte(`{"asset_name": "marble5","color": "blue","size": 5,"owner": "fred"}`)
	batch.Put("ns1", "key5", jsonValue5, version.NewHeight(1, 5))
	jsonValue6 := []byte(`{"asset_name": "marble6","color": "blue","size": 6,"owner": "elaine"}`)
	batch.Put("ns1", "key6", jsonValue6, version.NewHeight(1, 6))
	jsonValue7 := []byte(`{"asset_name": "marble7","color": "blue","size": 7,"owner": "fred"}`)
	batch.Put("ns1", "key7", jsonValue7, version.NewHeight(1, 7))
	jsonValue8 := []byte(`{"asset_name": "marble8","color": "blue","size": 8,"owner": "elaine"}`)
	batch.Put("ns1", "key8", jsonValue8, version.NewHeight(1, 8))
	jsonValue9 := []byte(`{"asset_name": "marble9","color": "green","size": 9,"owner": "fred"}`)
	batch.Put("ns1", "key9", jsonValue9, version.NewHeight(1, 9))
	jsonValue10 := []byte(`{"asset_name": "marble10","color": "green","size": 10,"owner": "mary"}`)
	batch.Put("ns1", "key10", jsonValue10, version.NewHeight(1, 10))
	jsonValue11 := []byte(`{"asset_name": "marble11","color": "cyan","size": 1000007,"owner": "joe"}`)
	batch.Put("ns1", "key11", jsonValue11, version.NewHeight(1, 11))

	savePoint := version.NewHeight(1, 12)
	db.ApplyUpdates(batch, savePoint)

	//Verify all marbles were added

	vv, _ := db.GetState("ns1", "key1")
	assert.JSONEq(t, string(jsonValue1), string(vv.Value))

	vv, _ = db.GetState("ns1", "key2")
	assert.JSONEq(t, string(jsonValue2), string(vv.Value))

	vv, _ = db.GetState("ns1", "key3")
	assert.JSONEq(t, string(jsonValue3), string(vv.Value))

	vv, _ = db.GetState("ns1", "key4")
	assert.JSONEq(t, string(jsonValue4), string(vv.Value))

	vv, _ = db.GetState("ns1", "key5")
	assert.JSONEq(t, string(jsonValue5), string(vv.Value))

	vv, _ = db.GetState("ns1", "key6")
	assert.JSONEq(t, string(jsonValue6), string(vv.Value))

	vv, _ = db.GetState("ns1", "key7")
	assert.JSONEq(t, string(jsonValue7), string(vv.Value))

	vv, _ = db.GetState("ns1", "key8")
	assert.JSONEq(t, string(jsonValue8), string(vv.Value))

	vv, _ = db.GetState("ns1", "key9")
	assert.JSONEq(t, string(jsonValue9), string(vv.Value))

	vv, _ = db.GetState("ns1", "key10")
	assert.JSONEq(t, string(jsonValue10), string(vv.Value))

	vv, _ = db.GetState("ns1", "key11")
	assert.JSONEq(t, string(jsonValue11), string(vv.Value))
}

// TestBatchWithIndividualRetry tests a single failure in a batch
func TestBatchWithIndividualRetry(t *testing.T, dbProvider statedb.VersionedDBProvider) {

	db, err := dbProvider.GetDBHandle("testbatchretry", nil)
	assert.NoError(t, err)

	batch := statedb.NewUpdateBatch()
	vv1 := statedb.VersionedValue{Value: []byte("value1"), Version: version.NewHeight(1, 1)}
	vv2 := statedb.VersionedValue{Value: []byte("value2"), Version: version.NewHeight(1, 2)}
	vv3 := statedb.VersionedValue{Value: []byte("value3"), Version: version.NewHeight(1, 3)}
	vv4 := statedb.VersionedValue{Value: []byte("value4"), Version: version.NewHeight(1, 4)}

	batch.Put("ns", "key1", vv1.Value, vv1.Version)
	batch.Put("ns", "key2", vv2.Value, vv2.Version)
	batch.Put("ns", "key3", vv3.Value, vv3.Version)
	batch.Put("ns", "key4", vv4.Value, vv4.Version)
	savePoint := version.NewHeight(1, 5)
	err = db.ApplyUpdates(batch, savePoint)
	assert.NoError(t, err)

	// Clear the cache for the next batch, in place of simulation
	if bulkdb, ok := db.(statedb.BulkOptimizable); ok {
		//clear the cached versions, this will force a read when getVerion is called
		bulkdb.ClearCachedVersions()
	}

	batch = statedb.NewUpdateBatch()
	batch.Put("ns", "key1", vv1.Value, vv1.Version)
	batch.Put("ns", "key2", vv2.Value, vv2.Version)
	batch.Put("ns", "key3", vv3.Value, vv3.Version)
	batch.Put("ns", "key4", vv4.Value, vv4.Version)
	savePoint = version.NewHeight(1, 6)
	err = db.ApplyUpdates(batch, savePoint)
	assert.NoError(t, err)

	// Update document key3
	batch = statedb.NewUpdateBatch()
	batch.Delete("ns", "key2", vv2.Version)
	batch.Put("ns", "key3", vv3.Value, vv3.Version)
	savePoint = version.NewHeight(1, 7)
	err = db.ApplyUpdates(batch, savePoint)
	assert.NoError(t, err)

	// This should force a retry for couchdb revision conflict for both delete and update
	// Retry logic should correct the update and prevent delete from throwing an error
	batch = statedb.NewUpdateBatch()
	batch.Delete("ns", "key2", vv2.Version)
	batch.Put("ns", "key3", vv3.Value, vv3.Version)
	savePoint = version.NewHeight(1, 8)
	err = db.ApplyUpdates(batch, savePoint)
	assert.NoError(t, err)

	//Create a new set of values that use JSONs instead of binary
	jsonValue5 := []byte(`{"asset_name": "marble5","color": "blue","size": 5,"owner": "fred"}`)
	jsonValue6 := []byte(`{"asset_name": "marble6","color": "blue","size": 6,"owner": "elaine"}`)
	jsonValue7 := []byte(`{"asset_name": "marble7","color": "blue","size": 7,"owner": "fred"}`)
	jsonValue8 := []byte(`{"asset_name": "marble8","color": "blue","size": 8,"owner": "elaine"}`)

	// Clear the cache for the next batch, in place of simulation
	if bulkdb, ok := db.(statedb.BulkOptimizable); ok {
		//clear the cached versions, this will force a read when getVersion is called
		bulkdb.ClearCachedVersions()
	}

	batch = statedb.NewUpdateBatch()
	batch.Put("ns1", "key5", jsonValue5, version.NewHeight(1, 9))
	batch.Put("ns1", "key6", jsonValue6, version.NewHeight(1, 10))
	batch.Put("ns1", "key7", jsonValue7, version.NewHeight(1, 11))
	batch.Put("ns1", "key8", jsonValue8, version.NewHeight(1, 12))
	savePoint = version.NewHeight(1, 6)
	err = db.ApplyUpdates(batch, savePoint)
	assert.NoError(t, err)

	// Clear the cache for the next batch, in place of simulation
	if bulkdb, ok := db.(statedb.BulkOptimizable); ok {
		//clear the cached versions, this will force a read when getVersion is called
		bulkdb.ClearCachedVersions()
	}

	//Send the batch through again to test updates
	batch = statedb.NewUpdateBatch()
	batch.Put("ns1", "key5", jsonValue5, version.NewHeight(1, 9))
	batch.Put("ns1", "key6", jsonValue6, version.NewHeight(1, 10))
	batch.Put("ns1", "key7", jsonValue7, version.NewHeight(1, 11))
	batch.Put("ns1", "key8", jsonValue8, version.NewHeight(1, 12))
	savePoint = version.NewHeight(1, 6)
	err = db.ApplyUpdates(batch, savePoint)
	assert.NoError(t, err)

	// Update document key3
	// this will cause an inconsistent cache entry for connection db2
	batch = statedb.NewUpdateBatch()
	batch.Delete("ns1", "key6", version.NewHeight(1, 13))
	batch.Put("ns1", "key7", jsonValue7, version.NewHeight(1, 14))
	savePoint = version.NewHeight(1, 15)
	err = db.ApplyUpdates(batch, savePoint)
	assert.NoError(t, err)

	// This should force a retry for couchdb revision conflict for both delete and update
	// Retry logic should correct the update and prevent delete from throwing an error
	batch = statedb.NewUpdateBatch()
	batch.Delete("ns1", "key6", version.NewHeight(1, 16))
	batch.Put("ns1", "key7", jsonValue7, version.NewHeight(1, 17))
	savePoint = version.NewHeight(1, 18)
	err = db.ApplyUpdates(batch, savePoint)
	assert.NoError(t, err)

}

// TestValueAndMetadataWrites tests statedb for value and metadata read-writes
func TestValueAndMetadataWrites(t *testing.T, dbProvider statedb.VersionedDBProvider) {
	db, err := dbProvider.GetDBHandle("testvalueandmetadata", nil)
	assert.NoError(t, err)
	batch := statedb.NewUpdateBatch()

	vv1 := statedb.VersionedValue{Value: []byte("value1"), Metadata: []byte("metadata1"), Version: version.NewHeight(1, 1)}
	vv2 := statedb.VersionedValue{Value: []byte("value2"), Metadata: []byte("metadata2"), Version: version.NewHeight(1, 2)}
	vv3 := statedb.VersionedValue{Value: []byte("value3"), Version: version.NewHeight(1, 3)}
	vv4 := statedb.VersionedValue{Value: []byte{}, Metadata: []byte("metadata4"), Version: version.NewHeight(1, 4)}

	batch.PutValAndMetadata("ns1", "key1", vv1.Value, vv1.Metadata, vv1.Version)
	batch.PutValAndMetadata("ns1", "key2", vv2.Value, vv2.Metadata, vv2.Version)
	batch.PutValAndMetadata("ns2", "key3", vv3.Value, vv3.Metadata, vv3.Version)
	batch.PutValAndMetadata("ns2", "key4", vv4.Value, vv4.Metadata, vv4.Version)
	db.ApplyUpdates(batch, version.NewHeight(2, 5))

	vv, _ := db.GetState("ns1", "key1")
	assert.Equal(t, &vv1, vv)

	vv, _ = db.GetState("ns1", "key2")
	assert.Equal(t, &vv2, vv)

	vv, _ = db.GetState("ns2", "key3")
	assert.Equal(t, &vv3, vv)

	vv, _ = db.GetState("ns2", "key4")
	assert.Equal(t, &vv4, vv)
}

// TestPaginatedRangeQuery tests range queries with pagination
func TestPaginatedRangeQuery(t *testing.T, dbProvider statedb.VersionedDBProvider) {
	db, err := dbProvider.GetDBHandle("testpaginatedrangequery", nil)
	assert.NoError(t, err)
	db.Open()
	defer db.Close()
	batch := statedb.NewUpdateBatch()
	jsonValue1 := `{"asset_name": "marble1","color": "blue","size": 1,"owner": "tom"}`
	batch.Put("ns1", "key1", []byte(jsonValue1), version.NewHeight(1, 1))
	jsonValue2 := `{"asset_name": "marble2","color": "red","size": 2,"owner": "jerry"}`
	batch.Put("ns1", "key2", []byte(jsonValue2), version.NewHeight(1, 2))
	jsonValue3 := `{"asset_name": "marble3","color": "red","size": 3,"owner": "fred"}`
	batch.Put("ns1", "key3", []byte(jsonValue3), version.NewHeight(1, 3))
	jsonValue4 := `{"asset_name": "marble4","color": "red","size": 4,"owner": "martha"}`
	batch.Put("ns1", "key4", []byte(jsonValue4), version.NewHeight(1, 4))
	jsonValue5 := `{"asset_name": "marble5","color": "blue","size": 5,"owner": "fred"}`
	batch.Put("ns1", "key5", []byte(jsonValue5), version.NewHeight(1, 5))
	jsonValue6 := `{"asset_name": "marble6","color": "red","size": 6,"owner": "elaine"}`
	batch.Put("ns1", "key6", []byte(jsonValue6), version.NewHeight(1, 6))
	jsonValue7 := `{"asset_name": "marble7","color": "blue","size": 7,"owner": "fred"}`
	batch.Put("ns1", "key7", []byte(jsonValue7), version.NewHeight(1, 7))
	jsonValue8 := `{"asset_name": "marble8","color": "red","size": 8,"owner": "elaine"}`
	batch.Put("ns1", "key8", []byte(jsonValue8), version.NewHeight(1, 8))
	jsonValue9 := `{"asset_name": "marble9","color": "green","size": 9,"owner": "fred"}`
	batch.Put("ns1", "key9", []byte(jsonValue9), version.NewHeight(1, 9))
	jsonValue10 := `{"asset_name": "marble10","color": "green","size": 10,"owner": "mary"}`
	batch.Put("ns1", "key10", []byte(jsonValue10), version.NewHeight(1, 10))

	jsonValue11 := `{"asset_name": "marble11","color": "cyan","size": 8,"owner": "joe"}`
	batch.Put("ns1", "key11", []byte(jsonValue11), version.NewHeight(1, 11))
	jsonValue12 := `{"asset_name": "marble12","color": "red","size": 4,"owner": "martha"}`
	batch.Put("ns1", "key12", []byte(jsonValue12), version.NewHeight(1, 4))
	jsonValue13 := `{"asset_name": "marble13","color": "red","size": 6,"owner": "james"}`
	batch.Put("ns1", "key13", []byte(jsonValue13), version.NewHeight(1, 4))
	jsonValue14 := `{"asset_name": "marble14","color": "red","size": 10,"owner": "fred"}`
	batch.Put("ns1", "key14", []byte(jsonValue14), version.NewHeight(1, 4))
	jsonValue15 := `{"asset_name": "marble15","color": "red","size": 8,"owner": "mary"}`
	batch.Put("ns1", "key15", []byte(jsonValue15), version.NewHeight(1, 4))
	jsonValue16 := `{"asset_name": "marble16","color": "red","size": 4,"owner": "robert"}`
	batch.Put("ns1", "key16", []byte(jsonValue16), version.NewHeight(1, 4))
	jsonValue17 := `{"asset_name": "marble17","color": "red","size": 2,"owner": "alan"}`
	batch.Put("ns1", "key17", []byte(jsonValue17), version.NewHeight(1, 4))
	jsonValue18 := `{"asset_name": "marble18","color": "red","size": 10,"owner": "elaine"}`
	batch.Put("ns1", "key18", []byte(jsonValue18), version.NewHeight(1, 4))
	jsonValue19 := `{"asset_name": "marble19","color": "red","size": 2,"owner": "alan"}`
	batch.Put("ns1", "key19", []byte(jsonValue19), version.NewHeight(1, 4))
	jsonValue20 := `{"asset_name": "marble20","color": "red","size": 10,"owner": "elaine"}`
	batch.Put("ns1", "key20", []byte(jsonValue20), version.NewHeight(1, 4))

	jsonValue21 := `{"asset_name": "marble21","color": "cyan","size": 1000007,"owner": "joe"}`
	batch.Put("ns1", "key21", []byte(jsonValue21), version.NewHeight(1, 11))
	jsonValue22 := `{"asset_name": "marble22","color": "red","size": 4,"owner": "martha"}`
	batch.Put("ns1", "key22", []byte(jsonValue22), version.NewHeight(1, 4))
	jsonValue23 := `{"asset_name": "marble23","color": "blue","size": 6,"owner": "james"}`
	batch.Put("ns1", "key23", []byte(jsonValue23), version.NewHeight(1, 4))
	jsonValue24 := `{"asset_name": "marble24","color": "red","size": 10,"owner": "fred"}`
	batch.Put("ns1", "key24", []byte(jsonValue24), version.NewHeight(1, 4))
	jsonValue25 := `{"asset_name": "marble25","color": "red","size": 8,"owner": "mary"}`
	batch.Put("ns1", "key25", []byte(jsonValue25), version.NewHeight(1, 4))
	jsonValue26 := `{"asset_name": "marble26","color": "red","size": 4,"owner": "robert"}`
	batch.Put("ns1", "key26", []byte(jsonValue26), version.NewHeight(1, 4))
	jsonValue27 := `{"asset_name": "marble27","color": "green","size": 2,"owner": "alan"}`
	batch.Put("ns1", "key27", []byte(jsonValue27), version.NewHeight(1, 4))
	jsonValue28 := `{"asset_name": "marble28","color": "red","size": 10,"owner": "elaine"}`
	batch.Put("ns1", "key28", []byte(jsonValue28), version.NewHeight(1, 4))
	jsonValue29 := `{"asset_name": "marble29","color": "red","size": 2,"owner": "alan"}`
	batch.Put("ns1", "key29", []byte(jsonValue29), version.NewHeight(1, 4))
	jsonValue30 := `{"asset_name": "marble30","color": "red","size": 10,"owner": "elaine"}`
	batch.Put("ns1", "key30", []byte(jsonValue30), version.NewHeight(1, 4))

	jsonValue31 := `{"asset_name": "marble31","color": "cyan","size": 1000007,"owner": "joe"}`
	batch.Put("ns1", "key31", []byte(jsonValue31), version.NewHeight(1, 11))
	jsonValue32 := `{"asset_name": "marble32","color": "red","size": 4,"owner": "martha"}`
	batch.Put("ns1", "key32", []byte(jsonValue32), version.NewHeight(1, 4))
	jsonValue33 := `{"asset_name": "marble33","color": "red","size": 6,"owner": "james"}`
	batch.Put("ns1", "key33", []byte(jsonValue33), version.NewHeight(1, 4))
	jsonValue34 := `{"asset_name": "marble34","color": "red","size": 10,"owner": "fred"}`
	batch.Put("ns1", "key34", []byte(jsonValue34), version.NewHeight(1, 4))
	jsonValue35 := `{"asset_name": "marble35","color": "red","size": 8,"owner": "mary"}`
	batch.Put("ns1", "key35", []byte(jsonValue35), version.NewHeight(1, 4))
	jsonValue36 := `{"asset_name": "marble36","color": "orange","size": 4,"owner": "robert"}`
	batch.Put("ns1", "key36", []byte(jsonValue36), version.NewHeight(1, 4))
	jsonValue37 := `{"asset_name": "marble37","color": "red","size": 2,"owner": "alan"}`
	batch.Put("ns1", "key37", []byte(jsonValue37), version.NewHeight(1, 4))
	jsonValue38 := `{"asset_name": "marble38","color": "yellow","size": 10,"owner": "elaine"}`
	batch.Put("ns1", "key38", []byte(jsonValue38), version.NewHeight(1, 4))
	jsonValue39 := `{"asset_name": "marble39","color": "red","size": 2,"owner": "alan"}`
	batch.Put("ns1", "key39", []byte(jsonValue39), version.NewHeight(1, 4))
	jsonValue40 := `{"asset_name": "marble40","color": "red","size": 10,"owner": "elaine"}`
	batch.Put("ns1", "key40", []byte(jsonValue40), version.NewHeight(1, 4))

	savePoint := version.NewHeight(2, 22)
	db.ApplyUpdates(batch, savePoint)

	//Test range query with no pagination
	returnKeys := []string{}
	_, err = executeRangeQuery(t, db, "ns1", "key1", "key15", int32(0), returnKeys)
	assert.NoError(t, err)

	//Test range query with large page size (single page return)
	returnKeys = []string{"key1", "key10", "key11", "key12", "key13", "key14"}
	_, err = executeRangeQuery(t, db, "ns1", "key1", "key15", int32(10), returnKeys)
	assert.NoError(t, err)

	//Test explicit pagination
	//Test range query with multiple pages
	returnKeys = []string{"key1", "key10"}
	nextStartKey, err := executeRangeQuery(t, db, "ns1", "key1", "key22", int32(2), returnKeys)
	assert.NoError(t, err)

	// NextStartKey is now passed in as startKey,  verify the pagesize is working
	returnKeys = []string{"key11", "key12"}
	_, err = executeRangeQuery(t, db, "ns1", nextStartKey, "key22", int32(2), returnKeys)
	assert.NoError(t, err)

	//Test implicit pagination
	//Test range query with no pagesize and a small queryLimit
	returnKeys = []string{}
	_, err = executeRangeQuery(t, db, "ns1", "key1", "key15", int32(0), returnKeys)
	assert.NoError(t, err)

	//Test range query with pagesize greater than the queryLimit
	returnKeys = []string{"key1", "key10", "key11", "key12"}
	_, err = executeRangeQuery(t, db, "ns1", "key1", "key15", int32(4), returnKeys)
	assert.NoError(t, err)
}

// TestRangeQuerySpecialCharacters tests range queries for keys with special characters and/or non-English characters
func TestRangeQuerySpecialCharacters(t *testing.T, dbProvider statedb.VersionedDBProvider) {
<<<<<<< HEAD
	db, err := dbProvider.GetDBHandle("testrangequeryspecialcharacters")
=======
	db, err := dbProvider.GetDBHandle("testrangequeryspecialcharacters", nil)
>>>>>>> 5ea85bc5
	assert.NoError(t, err)
	db.Open()
	defer db.Close()

	batch := statedb.NewUpdateBatch()
	jsonValue1 := `{"asset_name": "marble1","color": "blue","size": 1,"owner": "tom"}`
	batch.Put("ns1", "key1", []byte(jsonValue1), version.NewHeight(1, 1))
	jsonValue2 := `{"asset_name": "marble2","color": "red","size": 2,"owner": "jerry"}`
	batch.Put("ns1", "key2", []byte(jsonValue2), version.NewHeight(1, 1))
	jsonValue3 := `{"asset_name": "marble3","color": "red","size": 2,"owner": "jerry"}`
	batch.Put("ns1", "key1&%-", []byte(jsonValue3), version.NewHeight(1, 1))
	jsonValue4 := `{"asset_name": "marble4","color": "red","size": 4,"owner": "martha"}`
	batch.Put("ns1", "key1-a", []byte(jsonValue4), version.NewHeight(1, 4))
	jsonValue5 := `{"asset_name": "marble5","color": "red","size": 2,"owner": "jerry"}`
	batch.Put("ns1", "key1%=", []byte(jsonValue5), version.NewHeight(1, 2))
	jsonValue6 := `{"asset_name": "marble6","color": "red","size": 3,"owner": "fred"}`
	batch.Put("ns1", "key1español", []byte(jsonValue6), version.NewHeight(1, 3))
	jsonValue7 := `{"asset_name": "marble7","color": "blue","size": 5,"owner": "fred"}`
	batch.Put("ns1", "key1中文", []byte(jsonValue7), version.NewHeight(1, 5))
	jsonValue8 := `{"asset_name": "marble8","color": "blue","size": 7,"owner": "fred"}`
	batch.Put("ns1", "key1한국어", []byte(jsonValue8), version.NewHeight(1, 7))
	jsonValue9 := `{"asset_name": "marble9","color": "blue","size": 5,"owner": "fred"}`
	batch.Put("ns1", "中文key1", []byte(jsonValue9), version.NewHeight(1, 5))
	jsonValue10 := `{"asset_name": "marble10","color": "green","size": 10,"owner": "mary"}`
	batch.Put("ns1", "key10", []byte(jsonValue10), version.NewHeight(1, 10))
	jsonValue11 := `{"asset_name": "marble11","color": "cyan","size": 8,"owner": "joe"}`
	batch.Put("ns1", "key1z", []byte(jsonValue11), version.NewHeight(1, 11))
<<<<<<< HEAD

	savePoint := version.NewHeight(2, 22)
	db.ApplyUpdates(batch, savePoint)

	//Test range query for the keys with special or non-English characters
	returnKeys := []string{"key1", "key1%=", "key1&%-", "key1-a", "key10", "key1español", "key1z", "key1中文", "key1한국어"}
	// returnKeys := []string{"key1", "key1%=", "key1&%-", "key1-a", "key10", "key1español", "key1z"}
	_, err = executeRangeQuery(t, db, "ns1", "key1", "key2", int32(10), returnKeys)
	assert.NoError(t, err)
}

func executeRangeQuery(t *testing.T, db statedb.VersionedDB, namespace, startKey, endKey string, limit int32, returnKeys []string) (string, error) {
=======
>>>>>>> 5ea85bc5

	savePoint := version.NewHeight(2, 22)
	db.ApplyUpdates(batch, savePoint)

	//Test range query for the keys with special or non-English characters
	returnKeys := []string{"key1", "key1%=", "key1&%-", "key1-a", "key10", "key1español", "key1z", "key1中文", "key1한국어"}
	// returnKeys := []string{"key1", "key1%=", "key1&%-", "key1-a", "key10", "key1español", "key1z"}
	_, err = executeRangeQuery(t, db, "ns1", "key1", "key2", int32(10), returnKeys)
	assert.NoError(t, err)
}

func executeRangeQuery(t *testing.T, db statedb.VersionedDB, namespace, startKey, endKey string, pageSize int32, returnKeys []string) (string, error) {
	var itr statedb.ResultsIterator
	var err error

	if pageSize == 0 {
		itr, err = db.GetStateRangeScanIterator(namespace, startKey, endKey)
		if err != nil {
			return "", err
		}

	} else {
		itr, err = db.GetStateRangeScanIteratorWithPagination(namespace, startKey, endKey, pageSize)
		if err != nil {
			return "", err
		}

		if pageSize > 0 {
			TestItrWithoutClose(t, itr, returnKeys)
		}
	}

	returnBookmark := ""
	if pageSize > 0 {
		if queryResultItr, ok := itr.(statedb.QueryResultsIterator); ok {
			returnBookmark = queryResultItr.GetBookmarkAndClose()
		}
	}
	return returnBookmark, nil
}

// TestItrWithoutClose verifies an iterator contains expected keys
func TestItrWithoutClose(t *testing.T, itr statedb.ResultsIterator, expectedKeys []string) {
	for _, expectedKey := range expectedKeys {
		queryResult, err := itr.Next()
		assert.NoError(t, err, "An unexpected error was thrown during iterator Next()")
		vkv := queryResult.(*statedb.VersionedKV)
		key := vkv.Key
		assert.Equal(t, expectedKey, key)
	}
	queryResult, err := itr.Next()
	assert.NoError(t, err, "An unexpected error was thrown during iterator Next()")
	assert.Nil(t, queryResult)
}

func TestApplyUpdatesWithNilHeight(t *testing.T, dbProvider statedb.VersionedDBProvider) {
	db, err := dbProvider.GetDBHandle("test-apply-updates-with-nil-height", nil)
	assert.NoError(t, err)

	batch1 := statedb.NewUpdateBatch()
	batch1.Put("ns", "key1", []byte("value1"), version.NewHeight(1, 4))
	savePoint := version.NewHeight(1, 5)
	assert.NoError(t, db.ApplyUpdates(batch1, savePoint))

	batch2 := statedb.NewUpdateBatch()
	batch2.Put("ns", "key1", []byte("value2"), version.NewHeight(1, 1))
	assert.NoError(t, db.ApplyUpdates(batch2, nil))

	ht, err := db.GetLatestSavePoint()
	assert.NoError(t, err)
	assert.Equal(t, savePoint, ht) // savepoint should still be what was set with batch1
	// (because batch2 calls ApplyUpdates with savepoint as nil)
}

func TestFullScanIterator(
	t *testing.T,
	dbProvider statedb.VersionedDBProvider,
	valueFormat byte,
	dbValueDeserializer func(b []byte) (*statedb.VersionedValue, error)) {

	db, err := dbProvider.GetDBHandle("test-full-scan-iterator", nil)
	assert.NoError(t, err)

	// generateSampleData returns a slice of KVs. The returned value contains five KVs for each of the namespaces
	generateSampleData := func(namespaces ...string) []*statedb.VersionedKV {
		sampleData := []*statedb.VersionedKV{}
		for _, ns := range namespaces {
			for i := 0; i < 5; i++ {
				sampleKV := &statedb.VersionedKV{
					CompositeKey: statedb.CompositeKey{
						Namespace: ns,
						Key:       fmt.Sprintf("key-%d", i),
					},
					VersionedValue: statedb.VersionedValue{
						Value:    []byte(fmt.Sprintf("value-for-key-%d-for-%s", i, ns)),
						Version:  version.NewHeight(1, 1),
						Metadata: []byte(fmt.Sprintf("metadata-for-key-%d-for-%s", i, ns)),
					},
				}
				sampleData = append(sampleData, sampleKV)
			}
		}
		return sampleData
	}

	// add the sample data for four namespaces to the db
	batch := statedb.NewUpdateBatch()
	for _, kv := range generateSampleData("", "ns1", "ns2", "ns3", "ns4") {
		batch.PutValAndMetadata(kv.Namespace, kv.Key, kv.Value, kv.Metadata, kv.Version)
	}
	db.ApplyUpdates(batch, version.NewHeight(5, 5))

	// verifyFullScanIterator verifies the output of the FullScanIterator with skipping zero or more namespaces
	verifyFullScanIterator := func(skipNamespaces stringset) {
		fullScanItr, valFormat, err := db.GetFullScanIterator(
			func(ns string) bool {
				return skipNamespaces.contains(ns)
			},
		)
		require.NoError(t, err)
		require.Equal(t, valueFormat, valFormat)
		results := []*statedb.VersionedKV{}
		for {
			compositeKV, serializedVersionedValue, err := fullScanItr.Next()
			require.NoError(t, err)
			if compositeKV == nil {
				break
			}
			versionedVal, err := dbValueDeserializer(serializedVersionedValue)
			require.NoError(t, err)
			results = append(results, &statedb.VersionedKV{
				CompositeKey:   *compositeKV,
				VersionedValue: *versionedVal,
			})
		}

		expectedNamespacesInResults := stringset{"", "ns1", "ns2", "ns3", "ns4"}.minus(skipNamespaces)
		expectedResults := []*statedb.VersionedKV{}
		for _, ns := range expectedNamespacesInResults {
			expectedResults = append(expectedResults, generateSampleData(ns)...)
		}
		require.Equal(t, expectedResults, results)
	}

	testCases := []stringset{
		{},                               // skip no namespaces
		{"", "ns1", "ns2", "ns3", "ns4"}, // skip all the namespaces
		{""},                             // skip the first namespace
		{"ns2"},                          // skip the middle namespace
		{"ns4"},                          // skip the last namespace
		{"", "ns1"},                      // skip the first two namespaces
		{"ns3", "ns4"},                   // skip the last two namespaces
		{"", "ns3"},                      // skip two non-consequitive namespaces
		{"ns1", "ns4"},                   // skip two non-consequitive namespaces
		{"", "ns4"},                      // skip the first and last namespace
	}

	for i, testCase := range testCases {
		t.Run(
			fmt.Sprintf("testCase %d", i),
			func(t *testing.T) {
				verifyFullScanIterator(testCase)
			},
		)
	}
}

type stringset []string

func (universe stringset) contains(str string) bool {
	for _, element := range universe {
		if element == str {
			return true
		}
	}
	return false
}

func (universe stringset) minus(toMinus stringset) stringset {
	var final stringset
	for _, element := range universe {
		if toMinus.contains(element) {
			continue
		}
		final = append(final, element)
	}
	return final
}<|MERGE_RESOLUTION|>--- conflicted
+++ resolved
@@ -881,11 +881,7 @@
 
 // TestRangeQuerySpecialCharacters tests range queries for keys with special characters and/or non-English characters
 func TestRangeQuerySpecialCharacters(t *testing.T, dbProvider statedb.VersionedDBProvider) {
-<<<<<<< HEAD
-	db, err := dbProvider.GetDBHandle("testrangequeryspecialcharacters")
-=======
 	db, err := dbProvider.GetDBHandle("testrangequeryspecialcharacters", nil)
->>>>>>> 5ea85bc5
 	assert.NoError(t, err)
 	db.Open()
 	defer db.Close()
@@ -913,21 +909,6 @@
 	batch.Put("ns1", "key10", []byte(jsonValue10), version.NewHeight(1, 10))
 	jsonValue11 := `{"asset_name": "marble11","color": "cyan","size": 8,"owner": "joe"}`
 	batch.Put("ns1", "key1z", []byte(jsonValue11), version.NewHeight(1, 11))
-<<<<<<< HEAD
-
-	savePoint := version.NewHeight(2, 22)
-	db.ApplyUpdates(batch, savePoint)
-
-	//Test range query for the keys with special or non-English characters
-	returnKeys := []string{"key1", "key1%=", "key1&%-", "key1-a", "key10", "key1español", "key1z", "key1中文", "key1한국어"}
-	// returnKeys := []string{"key1", "key1%=", "key1&%-", "key1-a", "key10", "key1español", "key1z"}
-	_, err = executeRangeQuery(t, db, "ns1", "key1", "key2", int32(10), returnKeys)
-	assert.NoError(t, err)
-}
-
-func executeRangeQuery(t *testing.T, db statedb.VersionedDB, namespace, startKey, endKey string, limit int32, returnKeys []string) (string, error) {
-=======
->>>>>>> 5ea85bc5
 
 	savePoint := version.NewHeight(2, 22)
 	db.ApplyUpdates(batch, savePoint)
