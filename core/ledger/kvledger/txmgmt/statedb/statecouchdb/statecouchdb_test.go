--- conflicted
+++ resolved
@@ -23,31 +23,6 @@
 	"github.com/hyperledger/fabric/core/ledger/internal/version"
 	"github.com/hyperledger/fabric/core/ledger/kvledger/txmgmt/statedb"
 	"github.com/hyperledger/fabric/core/ledger/kvledger/txmgmt/statedb/commontests"
-<<<<<<< HEAD
-	"github.com/hyperledger/fabric/core/ledger/kvledger/txmgmt/version"
-	"github.com/hyperledger/fabric/core/ledger/util/couchdb"
-	"github.com/stretchr/testify/assert"
-	"github.com/stretchr/testify/require"
-)
-
-// couchDB backed versioned DB test environment.
-var testEnv = &testVDBEnv{}
-
-func TestMain(m *testing.M) {
-	flogging.ActivateSpec("statecouchdb=debug")
-
-	rc := m.Run()
-	testEnv.stopExternalResource()
-	os.Exit(rc)
-}
-
-func TestBasicRW(t *testing.T) {
-	env := testEnv
-	env.init(t, &statedb.Cache{})
-
-	defer env.cleanup()
-	commontests.TestBasicRW(t, env.DBProvider)
-=======
 	"github.com/hyperledger/fabric/core/ledger/kvledger/txmgmt/statedb/mock"
 	"github.com/stretchr/testify/require"
 )
@@ -166,7 +141,6 @@
 func TestBasicRW(t *testing.T) {
 	vdbEnv.init(t, nil)
 	defer vdbEnv.cleanup()
->>>>>>> 5ea85bc5
 
 	commontests.TestBasicRW(t, vdbEnv.DBProvider)
 }
@@ -174,15 +148,8 @@
 // TestGetStateFromCache checks cache hits, cache misses, and cache
 // updates during GetState call.
 func TestGetStateFromCache(t *testing.T) {
-<<<<<<< HEAD
-	cache := statedb.NewCache(32, []string{"lscc"})
-	env := testEnv
-	env.init(t, cache)
-	defer env.cleanup()
-=======
 	vdbEnv.init(t, []string{"lscc", "_lifecycle"})
 	defer vdbEnv.cleanup()
->>>>>>> 5ea85bc5
 
 	chainID := "testgetstatefromcache"
 	db, err := vdbEnv.DBProvider.GetDBHandle(chainID, nil)
@@ -244,15 +211,8 @@
 // TestGetVersionFromCache checks cache hits, cache misses, and
 // updates during GetVersion call.
 func TestGetVersionFromCache(t *testing.T) {
-<<<<<<< HEAD
-	cache := statedb.NewCache(32, []string{"lscc"})
-	env := testEnv
-	env.init(t, cache)
-	defer env.cleanup()
-=======
 	vdbEnv.init(t, []string{"lscc", "_lifecycle"})
 	defer vdbEnv.cleanup()
->>>>>>> 5ea85bc5
 
 	chainID := "testgetstatefromcache"
 	db, err := vdbEnv.DBProvider.GetDBHandle(chainID, nil)
@@ -314,15 +274,8 @@
 // TestGetMultipleStatesFromCache checks cache hits, cache misses,
 // and updates during GetStateMultipleKeys call.
 func TestGetMultipleStatesFromCache(t *testing.T) {
-<<<<<<< HEAD
-	cache := statedb.NewCache(32, []string{"lscc"})
-	env := testEnv
-	env.init(t, cache)
-	defer env.cleanup()
-=======
 	vdbEnv.init(t, []string{"lscc", "_lifecycle"})
 	defer vdbEnv.cleanup()
->>>>>>> 5ea85bc5
 
 	chainID := "testgetmultiplestatesfromcache"
 	db, err := vdbEnv.DBProvider.GetDBHandle(chainID, nil)
@@ -381,15 +334,8 @@
 // TestCacheUpdatesAfterCommit checks whether the cache is updated
 // after a commit of a update batch.
 func TestCacheUpdatesAfterCommit(t *testing.T) {
-<<<<<<< HEAD
-	cache := statedb.NewCache(32, []string{"lscc"})
-	env := testEnv
-	env.init(t, cache)
-	defer env.cleanup()
-=======
 	vdbEnv.init(t, []string{"lscc", "_lifecycle"})
 	defer vdbEnv.cleanup()
->>>>>>> 5ea85bc5
 
 	chainID := "testcacheupdatesaftercommit"
 	db, err := vdbEnv.DBProvider.GetDBHandle(chainID, nil)
@@ -477,151 +423,72 @@
 }
 
 func TestMultiDBBasicRW(t *testing.T) {
-<<<<<<< HEAD
-	env := testEnv
-	env.init(t, &statedb.Cache{})
-	defer env.cleanup()
-
-	commontests.TestMultiDBBasicRW(t, env.DBProvider)
-=======
 	vdbEnv.init(t, nil)
 	defer vdbEnv.cleanup()
 
 	commontests.TestMultiDBBasicRW(t, vdbEnv.DBProvider)
->>>>>>> 5ea85bc5
 
 }
 
 func TestDeletes(t *testing.T) {
-<<<<<<< HEAD
-	env := testEnv
-	env.init(t, &statedb.Cache{})
-	defer env.cleanup()
-
-	commontests.TestDeletes(t, env.DBProvider)
+	vdbEnv.init(t, nil)
+	defer vdbEnv.cleanup()
+
+	commontests.TestDeletes(t, vdbEnv.DBProvider)
 }
 
 func TestIterator(t *testing.T) {
-	env := testEnv
-	env.init(t, &statedb.Cache{})
-	defer env.cleanup()
-
-	commontests.TestIterator(t, env.DBProvider)
-=======
-	vdbEnv.init(t, nil)
-	defer vdbEnv.cleanup()
-
-	commontests.TestDeletes(t, vdbEnv.DBProvider)
-}
-
-func TestIterator(t *testing.T) {
 	vdbEnv.init(t, nil)
 	defer vdbEnv.cleanup()
 
 	commontests.TestIterator(t, vdbEnv.DBProvider)
->>>>>>> 5ea85bc5
 }
 
 // The following tests are unique to couchdb, they are not used in leveldb
 //  query test
 func TestQuery(t *testing.T) {
-<<<<<<< HEAD
-	env := testEnv
-	env.init(t, &statedb.Cache{})
-	defer env.cleanup()
-
-	commontests.TestQuery(t, env.DBProvider)
+	vdbEnv.init(t, nil)
+	defer vdbEnv.cleanup()
+
+	commontests.TestQuery(t, vdbEnv.DBProvider)
 }
 
 func TestGetStateMultipleKeys(t *testing.T) {
-	env := testEnv
-	env.init(t, &statedb.Cache{})
-	defer env.cleanup()
-
-	commontests.TestGetStateMultipleKeys(t, env.DBProvider)
+	vdbEnv.init(t, nil)
+	defer vdbEnv.cleanup()
+
+	commontests.TestGetStateMultipleKeys(t, vdbEnv.DBProvider)
 }
 
 func TestGetVersion(t *testing.T) {
-	env := testEnv
-	env.init(t, &statedb.Cache{})
-	defer env.cleanup()
-
-	commontests.TestGetVersion(t, env.DBProvider)
+	vdbEnv.init(t, nil)
+	defer vdbEnv.cleanup()
+
+	commontests.TestGetVersion(t, vdbEnv.DBProvider)
 }
 
 func TestSmallBatchSize(t *testing.T) {
-	env := testEnv
-	env.init(t, &statedb.Cache{})
-	defer env.cleanup()
-
-	commontests.TestSmallBatchSize(t, env.DBProvider)
+	vdbEnv.init(t, nil)
+	defer vdbEnv.cleanup()
+
+	commontests.TestSmallBatchSize(t, vdbEnv.DBProvider)
 }
 
 func TestBatchRetry(t *testing.T) {
-	env := testEnv
-	env.init(t, &statedb.Cache{})
-	defer env.cleanup()
-
-	commontests.TestBatchWithIndividualRetry(t, env.DBProvider)
+	vdbEnv.init(t, nil)
+	defer vdbEnv.cleanup()
+
+	commontests.TestBatchWithIndividualRetry(t, vdbEnv.DBProvider)
 }
 
 func TestValueAndMetadataWrites(t *testing.T) {
-	env := testEnv
-	env.init(t, &statedb.Cache{})
-	defer env.cleanup()
-
-	commontests.TestValueAndMetadataWrites(t, env.DBProvider)
+	vdbEnv.init(t, nil)
+	defer vdbEnv.cleanup()
+
+	commontests.TestValueAndMetadataWrites(t, vdbEnv.DBProvider)
 }
 
 func TestPaginatedRangeQuery(t *testing.T) {
-	env := testEnv
-	env.init(t, &statedb.Cache{})
-	defer env.cleanup()
-
-	commontests.TestPaginatedRangeQuery(t, env.DBProvider)
-=======
-	vdbEnv.init(t, nil)
-	defer vdbEnv.cleanup()
-
-	commontests.TestQuery(t, vdbEnv.DBProvider)
-}
-
-func TestGetStateMultipleKeys(t *testing.T) {
-	vdbEnv.init(t, nil)
-	defer vdbEnv.cleanup()
-
-	commontests.TestGetStateMultipleKeys(t, vdbEnv.DBProvider)
-}
-
-func TestGetVersion(t *testing.T) {
-	vdbEnv.init(t, nil)
-	defer vdbEnv.cleanup()
-
-	commontests.TestGetVersion(t, vdbEnv.DBProvider)
-}
-
-func TestSmallBatchSize(t *testing.T) {
-	vdbEnv.init(t, nil)
-	defer vdbEnv.cleanup()
-
-	commontests.TestSmallBatchSize(t, vdbEnv.DBProvider)
-}
-
-func TestBatchRetry(t *testing.T) {
-	vdbEnv.init(t, nil)
-	defer vdbEnv.cleanup()
-
-	commontests.TestBatchWithIndividualRetry(t, vdbEnv.DBProvider)
-}
-
-func TestValueAndMetadataWrites(t *testing.T) {
-	vdbEnv.init(t, nil)
-	defer vdbEnv.cleanup()
-
-	commontests.TestValueAndMetadataWrites(t, vdbEnv.DBProvider)
-}
-
-func TestPaginatedRangeQuery(t *testing.T) {
 	vdbEnv.init(t, nil)
 	defer vdbEnv.cleanup()
 
@@ -633,33 +500,15 @@
 	defer vdbEnv.cleanup()
 
 	commontests.TestRangeQuerySpecialCharacters(t, vdbEnv.DBProvider)
->>>>>>> 5ea85bc5
-}
-
-func TestRangeQuerySpecialCharacters(t *testing.T) {
-	env := testEnv
-	env.init(t, &statedb.Cache{})
-	defer env.cleanup()
-
-	commontests.TestRangeQuerySpecialCharacters(t, env.DBProvider)
 }
 
 // TestUtilityFunctions tests utility functions
 func TestUtilityFunctions(t *testing.T) {
-<<<<<<< HEAD
-	env := testEnv
-	env.init(t, &statedb.Cache{})
-	defer env.cleanup()
-
-	db, err := env.DBProvider.GetDBHandle("testutilityfunctions")
-	assert.NoError(t, err)
-=======
 	vdbEnv.init(t, nil)
 	defer vdbEnv.cleanup()
 
 	db, err := vdbEnv.DBProvider.GetDBHandle("testutilityfunctions", nil)
 	require.NoError(t, err)
->>>>>>> 5ea85bc5
 
 	// BytesKeySupported should be false for CouchDB
 	byteKeySupported := db.BytesKeySupported()
@@ -705,20 +554,11 @@
 
 // TestInvalidJSONFields tests for invalid JSON fields
 func TestInvalidJSONFields(t *testing.T) {
-<<<<<<< HEAD
-	env := testEnv
-	env.init(t, &statedb.Cache{})
-	defer env.cleanup()
-
-	db, err := env.DBProvider.GetDBHandle("testinvalidfields")
-	assert.NoError(t, err)
-=======
 	vdbEnv.init(t, nil)
 	defer vdbEnv.cleanup()
 
 	db, err := vdbEnv.DBProvider.GetDBHandle("testinvalidfields", nil)
 	require.NoError(t, err)
->>>>>>> 5ea85bc5
 
 	db.Open()
 	defer db.Close()
@@ -770,20 +610,11 @@
 }
 
 func TestHandleChaincodeDeploy(t *testing.T) {
-<<<<<<< HEAD
-	env := testEnv
-	env.init(t, &statedb.Cache{})
-	defer env.cleanup()
-
-	db, err := env.DBProvider.GetDBHandle("testinit")
-	assert.NoError(t, err)
-=======
 	vdbEnv.init(t, nil)
 	defer vdbEnv.cleanup()
 
 	db, err := vdbEnv.DBProvider.GetDBHandle("testinit", nil)
 	require.NoError(t, err)
->>>>>>> 5ea85bc5
 	db.Open()
 	defer db.Close()
 	batch := statedb.NewUpdateBatch()
@@ -878,18 +709,10 @@
 
 func TestIndexDeploymentWithOrderAndBadSyntax(t *testing.T) {
 	channelName := "ch1"
-<<<<<<< HEAD
-	env := testEnv
-	env.init(t, &statedb.Cache{})
-	defer env.cleanup()
-	db, err := env.DBProvider.GetDBHandle(channelName)
-	assert.NoError(t, err)
-=======
 	vdbEnv.init(t, nil)
 	defer vdbEnv.cleanup()
 	db, err := vdbEnv.DBProvider.GetDBHandle(channelName, nil)
 	require.NoError(t, err)
->>>>>>> 5ea85bc5
 	db.Open()
 	defer db.Close()
 
@@ -961,20 +784,11 @@
 
 // TestPaginatedQuery tests queries with pagination
 func TestPaginatedQuery(t *testing.T) {
-<<<<<<< HEAD
-	env := testEnv
-	env.init(t, &statedb.Cache{})
-	defer env.cleanup()
-
-	db, err := env.DBProvider.GetDBHandle("testpaginatedquery")
-	assert.NoError(t, err)
-=======
 	vdbEnv.init(t, nil)
 	defer vdbEnv.cleanup()
 
 	db, err := vdbEnv.DBProvider.GetDBHandle("testpaginatedquery", nil)
 	require.NoError(t, err)
->>>>>>> 5ea85bc5
 	db.Open()
 	defer db.Close()
 
@@ -1165,31 +979,16 @@
 }
 
 func TestApplyUpdatesWithNilHeight(t *testing.T) {
-<<<<<<< HEAD
-	env := testEnv
-	env.init(t, &statedb.Cache{})
-	defer env.cleanup()
-	commontests.TestApplyUpdatesWithNilHeight(t, env.DBProvider)
+	vdbEnv.init(t, nil)
+	defer vdbEnv.cleanup()
+	commontests.TestApplyUpdatesWithNilHeight(t, vdbEnv.DBProvider)
 }
 
 func TestRangeScanWithCouchInternalDocsPresent(t *testing.T) {
-	env := testEnv
-	env.init(t, &statedb.Cache{})
-	defer env.cleanup()
-	db, err := env.DBProvider.GetDBHandle("testrangescanfiltercouchinternaldocs")
-	assert.NoError(t, err)
-=======
-	vdbEnv.init(t, nil)
-	defer vdbEnv.cleanup()
-	commontests.TestApplyUpdatesWithNilHeight(t, vdbEnv.DBProvider)
-}
-
-func TestRangeScanWithCouchInternalDocsPresent(t *testing.T) {
 	vdbEnv.init(t, nil)
 	defer vdbEnv.cleanup()
 	db, err := vdbEnv.DBProvider.GetDBHandle("testrangescanfiltercouchinternaldocs", nil)
 	require.NoError(t, err)
->>>>>>> 5ea85bc5
 	couchDatabse, err := db.(*VersionedDB).getNamespaceDBHandle("ns")
 	require.NoError(t, err)
 	db.Open()
@@ -1307,30 +1106,17 @@
 		},
 	}
 
-<<<<<<< HEAD
-	testEnv.init(t, &statedb.Cache{})
-=======
-	vdbEnv.init(t, nil)
->>>>>>> 5ea85bc5
+	vdbEnv.init(t, nil)
 	for i, testCase := range testCases {
 		t.Run(
 			fmt.Sprintf("testCase %d", i),
 			func(t *testing.T) {
-<<<<<<< HEAD
-				testFormatCheck(t, testCase.dataFormat, testCase.dataExists, testCase.expectedErr, testCase.expectedFormat, testEnv.couchAddress)
-			})
-	}
-}
-
-func testFormatCheck(t *testing.T, dataFormat string, dataExists bool, expectedErr *dataformat.ErrVersionMismatch, expectedFormat, couchAddress string) {
-=======
 				testFormatCheck(t, testCase.dataFormat, testCase.dataExists, testCase.expectedErr, testCase.expectedFormat, vdbEnv)
 			})
 	}
 }
 
 func testFormatCheck(t *testing.T, dataFormat string, dataExists bool, expectedErr *dataformat.ErrFormatMismatch, expectedFormat string, vdbEnv *testVDBEnv) {
->>>>>>> 5ea85bc5
 	redoPath, err := ioutil.TempDir("", "redoPath")
 	require.NoError(t, err)
 	defer os.RemoveAll(redoPath)
@@ -1401,15 +1187,8 @@
 }
 
 func TestLoadCommittedVersion(t *testing.T) {
-<<<<<<< HEAD
-	cache := statedb.NewCache(32, []string{"lscc"})
-	env := testEnv
-	env.init(t, cache)
-	defer env.cleanup()
-=======
 	vdbEnv.init(t, []string{"lscc", "_lifecycle"})
 	defer vdbEnv.cleanup()
->>>>>>> 5ea85bc5
 
 	chainID := "testloadcommittedversion"
 	db, err := vdbEnv.DBProvider.GetDBHandle(chainID, nil)
@@ -1504,18 +1283,10 @@
 }
 
 func TestMissingRevisionRetrievalFromDB(t *testing.T) {
-<<<<<<< HEAD
-	env := testEnv
-	env.init(t, &statedb.Cache{})
-	defer env.cleanup()
-	chainID := "testmissingrevisionfromdb"
-	db, err := env.DBProvider.GetDBHandle(chainID)
-=======
 	vdbEnv.init(t, nil)
 	defer vdbEnv.cleanup()
 	chainID := "testmissingrevisionfromdb"
 	db, err := vdbEnv.DBProvider.GetDBHandle(chainID, nil)
->>>>>>> 5ea85bc5
 	require.NoError(t, err)
 
 	// store key1, key2, key3 to the DB
@@ -1553,21 +1324,11 @@
 }
 
 func TestMissingRevisionRetrievalFromCache(t *testing.T) {
-<<<<<<< HEAD
-	cache := statedb.NewCache(32, []string{"lscc"})
-	env := testEnv
-	env.init(t, cache)
-	defer env.cleanup()
-
-	chainID := "testmissingrevisionfromcache"
-	db, err := env.DBProvider.GetDBHandle(chainID)
-=======
 	vdbEnv.init(t, []string{"lscc", "_lifecycle"})
 	defer vdbEnv.cleanup()
 
 	chainID := "testmissingrevisionfromcache"
 	db, err := vdbEnv.DBProvider.GetDBHandle(chainID, nil)
->>>>>>> 5ea85bc5
 	require.NoError(t, err)
 
 	// scenario 1: missing from cache.
@@ -1578,11 +1339,7 @@
 	require.Empty(t, revisions)
 
 	// scenario 2: key1 is available in the cache
-<<<<<<< HEAD
-	require.NoError(t, cache.PutState(chainID, "ns1", "key1", &statedb.CacheValue{AdditionalInfo: []byte("rev1")}))
-=======
 	require.NoError(t, vdbEnv.cache.putState(chainID, "ns1", "key1", &CacheValue{AdditionalInfo: []byte("rev1")}))
->>>>>>> 5ea85bc5
 	revisions = make(map[string]string)
 	stillMissingKeys, err = db.(*VersionedDB).addMissingRevisionsFromCache("ns1", []string{"key1", "key2"}, revisions)
 	require.NoError(t, err)
@@ -1590,19 +1347,13 @@
 	require.Equal(t, "rev1", revisions["key1"])
 
 	// scenario 3: both key1 and key2 are available in the cache
-<<<<<<< HEAD
-	require.NoError(t, cache.PutState(chainID, "ns1", "key2", &statedb.CacheValue{AdditionalInfo: []byte("rev2")}))
-=======
 	require.NoError(t, vdbEnv.cache.putState(chainID, "ns1", "key2", &CacheValue{AdditionalInfo: []byte("rev2")}))
->>>>>>> 5ea85bc5
 	revisions = make(map[string]string)
 	stillMissingKeys, err = db.(*VersionedDB).addMissingRevisionsFromCache("ns1", []string{"key1", "key2"}, revisions)
 	require.NoError(t, err)
 	require.Empty(t, stillMissingKeys)
 	require.Equal(t, "rev1", revisions["key1"])
 	require.Equal(t, "rev2", revisions["key2"])
-<<<<<<< HEAD
-=======
 }
 
 func TestChannelMetadata(t *testing.T) {
@@ -2122,5 +1873,4 @@
 		results = append(results, &statedb.VersionedKV{CompositeKey: *ck, VersionedValue: *val})
 	}
 	require.Equal(t, expectedResult, results)
->>>>>>> 5ea85bc5
 }