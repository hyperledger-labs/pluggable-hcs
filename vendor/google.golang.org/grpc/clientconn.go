/*
 *
 * Copyright 2014 gRPC authors.
 *
 * Licensed under the Apache License, Version 2.0 (the "License");
 * you may not use this file except in compliance with the License.
 * You may obtain a copy of the License at
 *
 *     http://www.apache.org/licenses/LICENSE-2.0
 *
 * Unless required by applicable law or agreed to in writing, software
 * distributed under the License is distributed on an "AS IS" BASIS,
 * WITHOUT WARRANTIES OR CONDITIONS OF ANY KIND, either express or implied.
 * See the License for the specific language governing permissions and
 * limitations under the License.
 *
 */

package grpc

import (
	"context"
	"errors"
	"fmt"
	"math"
	"net"
	"reflect"
	"strings"
	"sync"
	"sync/atomic"
	"time"

	"google.golang.org/grpc/balancer"
	"google.golang.org/grpc/balancer/base"
	"google.golang.org/grpc/codes"
	"google.golang.org/grpc/connectivity"
	"google.golang.org/grpc/credentials"
	"google.golang.org/grpc/internal/backoff"
	"google.golang.org/grpc/internal/channelz"
	"google.golang.org/grpc/internal/grpcsync"
	"google.golang.org/grpc/internal/grpcutil"
	"google.golang.org/grpc/internal/transport"
	"google.golang.org/grpc/keepalive"
	"google.golang.org/grpc/resolver"
	"google.golang.org/grpc/serviceconfig"
	"google.golang.org/grpc/status"

	_ "google.golang.org/grpc/balancer/roundrobin"           // To register roundrobin.
	_ "google.golang.org/grpc/internal/resolver/dns"         // To register dns resolver.
	_ "google.golang.org/grpc/internal/resolver/passthrough" // To register passthrough resolver.
)

const (
	// minimum time to give a connection to complete
	minConnectTimeout = 20 * time.Second
	// must match grpclbName in grpclb/grpclb.go
	grpclbName = "grpclb"
)

var (
	// ErrClientConnClosing indicates that the operation is illegal because
	// the ClientConn is closing.
	//
	// Deprecated: this error should not be relied upon by users; use the status
	// code of Canceled instead.
	ErrClientConnClosing = status.Error(codes.Canceled, "grpc: the client connection is closing")
	// errConnDrain indicates that the connection starts to be drained and does not accept any new RPCs.
	errConnDrain = errors.New("grpc: the connection is drained")
	// errConnClosing indicates that the connection is closing.
	errConnClosing = errors.New("grpc: the connection is closing")
	// errBalancerClosed indicates that the balancer is closed.
	errBalancerClosed = errors.New("grpc: balancer is closed")
	// invalidDefaultServiceConfigErrPrefix is used to prefix the json parsing error for the default
	// service config.
	invalidDefaultServiceConfigErrPrefix = "grpc: the provided default service config is invalid"
)

// The following errors are returned from Dial and DialContext
var (
	// errNoTransportSecurity indicates that there is no transport security
	// being set for ClientConn. Users should either set one or explicitly
	// call WithInsecure DialOption to disable security.
	errNoTransportSecurity = errors.New("grpc: no transport security set (use grpc.WithInsecure() explicitly or set credentials)")
	// errTransportCredsAndBundle indicates that creds bundle is used together
	// with other individual Transport Credentials.
	errTransportCredsAndBundle = errors.New("grpc: credentials.Bundle may not be used with individual TransportCredentials")
	// errTransportCredentialsMissing indicates that users want to transmit security
	// information (e.g., OAuth2 token) which requires secure connection on an insecure
	// connection.
	errTransportCredentialsMissing = errors.New("grpc: the credentials require transport level security (use grpc.WithTransportCredentials() to set)")
	// errCredentialsConflict indicates that grpc.WithTransportCredentials()
	// and grpc.WithInsecure() are both called for a connection.
	errCredentialsConflict = errors.New("grpc: transport credentials are set for an insecure connection (grpc.WithTransportCredentials() and grpc.WithInsecure() are both called)")
)

const (
	defaultClientMaxReceiveMessageSize = 1024 * 1024 * 4
	defaultClientMaxSendMessageSize    = math.MaxInt32
	// http2IOBufSize specifies the buffer size for sending frames.
	defaultWriteBufSize = 32 * 1024
	defaultReadBufSize  = 32 * 1024
)

// Dial creates a client connection to the given target.
func Dial(target string, opts ...DialOption) (*ClientConn, error) {
	return DialContext(context.Background(), target, opts...)
}

// DialContext creates a client connection to the given target. By default, it's
// a non-blocking dial (the function won't wait for connections to be
// established, and connecting happens in the background). To make it a blocking
// dial, use WithBlock() dial option.
//
// In the non-blocking case, the ctx does not act against the connection. It
// only controls the setup steps.
//
// In the blocking case, ctx can be used to cancel or expire the pending
// connection. Once this function returns, the cancellation and expiration of
// ctx will be noop. Users should call ClientConn.Close to terminate all the
// pending operations after this function returns.
//
// The target name syntax is defined in
// https://github.com/grpc/grpc/blob/master/doc/naming.md.
// e.g. to use dns resolver, a "dns:///" prefix should be applied to the target.
func DialContext(ctx context.Context, target string, opts ...DialOption) (conn *ClientConn, err error) {
	cc := &ClientConn{
		target:            target,
		csMgr:             &connectivityStateManager{},
		conns:             make(map[*addrConn]struct{}),
		dopts:             defaultDialOptions(),
		blockingpicker:    newPickerWrapper(),
		czData:            new(channelzData),
		firstResolveEvent: grpcsync.NewEvent(),
	}
	cc.retryThrottler.Store((*retryThrottler)(nil))
	cc.ctx, cc.cancel = context.WithCancel(context.Background())

	for _, opt := range opts {
		opt.apply(&cc.dopts)
	}

	chainUnaryClientInterceptors(cc)
	chainStreamClientInterceptors(cc)

	defer func() {
		if err != nil {
			cc.Close()
		}
	}()

	if channelz.IsOn() {
		if cc.dopts.channelzParentID != 0 {
			cc.channelzID = channelz.RegisterChannel(&channelzChannel{cc}, cc.dopts.channelzParentID, target)
			channelz.AddTraceEvent(cc.channelzID, 0, &channelz.TraceEventDesc{
				Desc:     "Channel Created",
				Severity: channelz.CtINFO,
				Parent: &channelz.TraceEventDesc{
					Desc:     fmt.Sprintf("Nested Channel(id:%d) created", cc.channelzID),
					Severity: channelz.CtINFO,
				},
			})
		} else {
			cc.channelzID = channelz.RegisterChannel(&channelzChannel{cc}, 0, target)
			channelz.Info(cc.channelzID, "Channel Created")
		}
		cc.csMgr.channelzID = cc.channelzID
	}

	if !cc.dopts.insecure {
		if cc.dopts.copts.TransportCredentials == nil && cc.dopts.copts.CredsBundle == nil {
			return nil, errNoTransportSecurity
		}
		if cc.dopts.copts.TransportCredentials != nil && cc.dopts.copts.CredsBundle != nil {
			return nil, errTransportCredsAndBundle
		}
	} else {
		if cc.dopts.copts.TransportCredentials != nil || cc.dopts.copts.CredsBundle != nil {
			return nil, errCredentialsConflict
		}
		for _, cd := range cc.dopts.copts.PerRPCCredentials {
			if cd.RequireTransportSecurity() {
				return nil, errTransportCredentialsMissing
			}
		}
	}

	if cc.dopts.defaultServiceConfigRawJSON != nil {
		scpr := parseServiceConfig(*cc.dopts.defaultServiceConfigRawJSON)
		if scpr.Err != nil {
			return nil, fmt.Errorf("%s: %v", invalidDefaultServiceConfigErrPrefix, scpr.Err)
		}
		cc.dopts.defaultServiceConfig, _ = scpr.Config.(*ServiceConfig)
	}
	cc.mkp = cc.dopts.copts.KeepaliveParams

	if cc.dopts.copts.Dialer == nil {
		cc.dopts.copts.Dialer = func(ctx context.Context, addr string) (net.Conn, error) {
			network, addr := parseDialTarget(addr)
			return (&net.Dialer{}).DialContext(ctx, network, addr)
		}
		if cc.dopts.withProxy {
			cc.dopts.copts.Dialer = newProxyDialer(cc.dopts.copts.Dialer)
		}
	}

	if cc.dopts.copts.UserAgent != "" {
		cc.dopts.copts.UserAgent += " " + grpcUA
	} else {
		cc.dopts.copts.UserAgent = grpcUA
	}

	if cc.dopts.timeout > 0 {
		var cancel context.CancelFunc
		ctx, cancel = context.WithTimeout(ctx, cc.dopts.timeout)
		defer cancel()
	}
	defer func() {
		select {
		case <-ctx.Done():
			conn, err = nil, ctx.Err()
		default:
		}
	}()

	scSet := false
	if cc.dopts.scChan != nil {
		// Try to get an initial service config.
		select {
		case sc, ok := <-cc.dopts.scChan:
			if ok {
				cc.sc = &sc
				scSet = true
			}
		default:
		}
	}
	if cc.dopts.bs == nil {
		cc.dopts.bs = backoff.DefaultExponential
	}

	// Determine the resolver to use.
	cc.parsedTarget = grpcutil.ParseTarget(cc.target)
	channelz.Infof(cc.channelzID, "parsed scheme: %q", cc.parsedTarget.Scheme)
	resolverBuilder := cc.getResolver(cc.parsedTarget.Scheme)
	if resolverBuilder == nil {
		// If resolver builder is still nil, the parsed target's scheme is
		// not registered. Fallback to default resolver and set Endpoint to
		// the original target.
		channelz.Infof(cc.channelzID, "scheme %q not registered, fallback to default scheme", cc.parsedTarget.Scheme)
		cc.parsedTarget = resolver.Target{
			Scheme:   resolver.GetDefaultScheme(),
			Endpoint: target,
		}
		resolverBuilder = cc.getResolver(cc.parsedTarget.Scheme)
		if resolverBuilder == nil {
			return nil, fmt.Errorf("could not get resolver for default scheme: %q", cc.parsedTarget.Scheme)
		}
	}

	creds := cc.dopts.copts.TransportCredentials
	if creds != nil && creds.Info().ServerName != "" {
		cc.authority = creds.Info().ServerName
	} else if cc.dopts.insecure && cc.dopts.authority != "" {
		cc.authority = cc.dopts.authority
	} else {
		// Use endpoint from "scheme://authority/endpoint" as the default
		// authority for ClientConn.
		cc.authority = cc.parsedTarget.Endpoint
	}

	if cc.dopts.scChan != nil && !scSet {
		// Blocking wait for the initial service config.
		select {
		case sc, ok := <-cc.dopts.scChan:
			if ok {
				cc.sc = &sc
			}
		case <-ctx.Done():
			return nil, ctx.Err()
		}
	}
	if cc.dopts.scChan != nil {
		go cc.scWatcher()
	}

	var credsClone credentials.TransportCredentials
	if creds := cc.dopts.copts.TransportCredentials; creds != nil {
		credsClone = creds.Clone()
	}
	cc.balancerBuildOpts = balancer.BuildOptions{
		DialCreds:        credsClone,
		CredsBundle:      cc.dopts.copts.CredsBundle,
		Dialer:           cc.dopts.copts.Dialer,
		ChannelzParentID: cc.channelzID,
		Target:           cc.parsedTarget,
	}

	// Build the resolver.
	rWrapper, err := newCCResolverWrapper(cc, resolverBuilder)
	if err != nil {
		return nil, fmt.Errorf("failed to build resolver: %v", err)
	}
	cc.mu.Lock()
	cc.resolverWrapper = rWrapper
	cc.mu.Unlock()

	// A blocking dial blocks until the clientConn is ready.
	if cc.dopts.block {
		for {
			s := cc.GetState()
			if s == connectivity.Ready {
				break
			} else if cc.dopts.copts.FailOnNonTempDialError && s == connectivity.TransientFailure {
				if err = cc.blockingpicker.connectionError(); err != nil {
					terr, ok := err.(interface {
						Temporary() bool
					})
					if ok && !terr.Temporary() {
						return nil, err
					}
				}
			}
			if !cc.WaitForStateChange(ctx, s) {
				// ctx got timeout or canceled.
				return nil, ctx.Err()
			}
		}
	}

	return cc, nil
}

// chainUnaryClientInterceptors chains all unary client interceptors into one.
func chainUnaryClientInterceptors(cc *ClientConn) {
	interceptors := cc.dopts.chainUnaryInts
	// Prepend dopts.unaryInt to the chaining interceptors if it exists, since unaryInt will
	// be executed before any other chained interceptors.
	if cc.dopts.unaryInt != nil {
		interceptors = append([]UnaryClientInterceptor{cc.dopts.unaryInt}, interceptors...)
	}
	var chainedInt UnaryClientInterceptor
	if len(interceptors) == 0 {
		chainedInt = nil
	} else if len(interceptors) == 1 {
		chainedInt = interceptors[0]
	} else {
		chainedInt = func(ctx context.Context, method string, req, reply interface{}, cc *ClientConn, invoker UnaryInvoker, opts ...CallOption) error {
			return interceptors[0](ctx, method, req, reply, cc, getChainUnaryInvoker(interceptors, 0, invoker), opts...)
		}
	}
	cc.dopts.unaryInt = chainedInt
}

// getChainUnaryInvoker recursively generate the chained unary invoker.
func getChainUnaryInvoker(interceptors []UnaryClientInterceptor, curr int, finalInvoker UnaryInvoker) UnaryInvoker {
	if curr == len(interceptors)-1 {
		return finalInvoker
	}
	return func(ctx context.Context, method string, req, reply interface{}, cc *ClientConn, opts ...CallOption) error {
		return interceptors[curr+1](ctx, method, req, reply, cc, getChainUnaryInvoker(interceptors, curr+1, finalInvoker), opts...)
	}
}

// chainStreamClientInterceptors chains all stream client interceptors into one.
func chainStreamClientInterceptors(cc *ClientConn) {
	interceptors := cc.dopts.chainStreamInts
	// Prepend dopts.streamInt to the chaining interceptors if it exists, since streamInt will
	// be executed before any other chained interceptors.
	if cc.dopts.streamInt != nil {
		interceptors = append([]StreamClientInterceptor{cc.dopts.streamInt}, interceptors...)
	}
	var chainedInt StreamClientInterceptor
	if len(interceptors) == 0 {
		chainedInt = nil
	} else if len(interceptors) == 1 {
		chainedInt = interceptors[0]
	} else {
		chainedInt = func(ctx context.Context, desc *StreamDesc, cc *ClientConn, method string, streamer Streamer, opts ...CallOption) (ClientStream, error) {
			return interceptors[0](ctx, desc, cc, method, getChainStreamer(interceptors, 0, streamer), opts...)
		}
	}
	cc.dopts.streamInt = chainedInt
}

// getChainStreamer recursively generate the chained client stream constructor.
func getChainStreamer(interceptors []StreamClientInterceptor, curr int, finalStreamer Streamer) Streamer {
	if curr == len(interceptors)-1 {
		return finalStreamer
	}
	return func(ctx context.Context, desc *StreamDesc, cc *ClientConn, method string, opts ...CallOption) (ClientStream, error) {
		return interceptors[curr+1](ctx, desc, cc, method, getChainStreamer(interceptors, curr+1, finalStreamer), opts...)
	}
}

// connectivityStateManager keeps the connectivity.State of ClientConn.
// This struct will eventually be exported so the balancers can access it.
type connectivityStateManager struct {
	mu         sync.Mutex
	state      connectivity.State
	notifyChan chan struct{}
	channelzID int64
}

// updateState updates the connectivity.State of ClientConn.
// If there's a change it notifies goroutines waiting on state change to
// happen.
func (csm *connectivityStateManager) updateState(state connectivity.State) {
	csm.mu.Lock()
	defer csm.mu.Unlock()
	if csm.state == connectivity.Shutdown {
		return
	}
	if csm.state == state {
		return
	}
	csm.state = state
	channelz.Infof(csm.channelzID, "Channel Connectivity change to %v", state)
	if csm.notifyChan != nil {
		// There are other goroutines waiting on this channel.
		close(csm.notifyChan)
		csm.notifyChan = nil
	}
}

func (csm *connectivityStateManager) getState() connectivity.State {
	csm.mu.Lock()
	defer csm.mu.Unlock()
	return csm.state
}

func (csm *connectivityStateManager) getNotifyChan() <-chan struct{} {
	csm.mu.Lock()
	defer csm.mu.Unlock()
	if csm.notifyChan == nil {
		csm.notifyChan = make(chan struct{})
	}
	return csm.notifyChan
}

// ClientConnInterface defines the functions clients need to perform unary and
// streaming RPCs.  It is implemented by *ClientConn, and is only intended to
// be referenced by generated code.
type ClientConnInterface interface {
	// Invoke performs a unary RPC and returns after the response is received
	// into reply.
	Invoke(ctx context.Context, method string, args interface{}, reply interface{}, opts ...CallOption) error
	// NewStream begins a streaming RPC.
	NewStream(ctx context.Context, desc *StreamDesc, method string, opts ...CallOption) (ClientStream, error)
}

// Assert *ClientConn implements ClientConnInterface.
var _ ClientConnInterface = (*ClientConn)(nil)

// ClientConn represents a virtual connection to a conceptual endpoint, to
// perform RPCs.
//
// A ClientConn is free to have zero or more actual connections to the endpoint
// based on configuration, load, etc. It is also free to determine which actual
// endpoints to use and may change it every RPC, permitting client-side load
// balancing.
//
// A ClientConn encapsulates a range of functionality including name
// resolution, TCP connection establishment (with retries and backoff) and TLS
// handshakes. It also handles errors on established connections by
// re-resolving the name and reconnecting.
type ClientConn struct {
	ctx    context.Context
	cancel context.CancelFunc

	target       string
	parsedTarget resolver.Target
	authority    string
	dopts        dialOptions
	csMgr        *connectivityStateManager

	balancerBuildOpts balancer.BuildOptions
	blockingpicker    *pickerWrapper

	mu              sync.RWMutex
	resolverWrapper *ccResolverWrapper
	sc              *ServiceConfig
	conns           map[*addrConn]struct{}
	// Keepalive parameter can be updated if a GoAway is received.
	mkp             keepalive.ClientParameters
	curBalancerName string
	balancerWrapper *ccBalancerWrapper
	retryThrottler  atomic.Value

	firstResolveEvent *grpcsync.Event

	channelzID int64 // channelz unique identification number
	czData     *channelzData
}

// WaitForStateChange waits until the connectivity.State of ClientConn changes from sourceState or
// ctx expires. A true value is returned in former case and false in latter.
// This is an EXPERIMENTAL API.
func (cc *ClientConn) WaitForStateChange(ctx context.Context, sourceState connectivity.State) bool {
	ch := cc.csMgr.getNotifyChan()
	if cc.csMgr.getState() != sourceState {
		return true
	}
	select {
	case <-ctx.Done():
		return false
	case <-ch:
		return true
	}
}

// GetState returns the connectivity.State of ClientConn.
// This is an EXPERIMENTAL API.
func (cc *ClientConn) GetState() connectivity.State {
	return cc.csMgr.getState()
}

func (cc *ClientConn) scWatcher() {
	for {
		select {
		case sc, ok := <-cc.dopts.scChan:
			if !ok {
				return
			}
			cc.mu.Lock()
			// TODO: load balance policy runtime change is ignored.
			// We may revisit this decision in the future.
			cc.sc = &sc
			cc.mu.Unlock()
		case <-cc.ctx.Done():
			return
		}
	}
}

// waitForResolvedAddrs blocks until the resolver has provided addresses or the
// context expires.  Returns nil unless the context expires first; otherwise
// returns a status error based on the context.
func (cc *ClientConn) waitForResolvedAddrs(ctx context.Context) error {
	// This is on the RPC path, so we use a fast path to avoid the
	// more-expensive "select" below after the resolver has returned once.
	if cc.firstResolveEvent.HasFired() {
		return nil
	}
	select {
	case <-cc.firstResolveEvent.Done():
		return nil
	case <-ctx.Done():
		return status.FromContextError(ctx.Err()).Err()
	case <-cc.ctx.Done():
		return ErrClientConnClosing
	}
}

var emptyServiceConfig *ServiceConfig

func init() {
	cfg := parseServiceConfig("{}")
	if cfg.Err != nil {
		panic(fmt.Sprintf("impossible error parsing empty service config: %v", cfg.Err))
	}
	emptyServiceConfig = cfg.Config.(*ServiceConfig)
}

func (cc *ClientConn) maybeApplyDefaultServiceConfig(addrs []resolver.Address) {
	if cc.sc != nil {
		cc.applyServiceConfigAndBalancer(cc.sc, addrs)
		return
	}
	if cc.dopts.defaultServiceConfig != nil {
		cc.applyServiceConfigAndBalancer(cc.dopts.defaultServiceConfig, addrs)
	} else {
		cc.applyServiceConfigAndBalancer(emptyServiceConfig, addrs)
	}
}

func (cc *ClientConn) updateResolverState(s resolver.State, err error) error {
	defer cc.firstResolveEvent.Fire()
	cc.mu.Lock()
	// Check if the ClientConn is already closed. Some fields (e.g.
	// balancerWrapper) are set to nil when closing the ClientConn, and could
	// cause nil pointer panic if we don't have this check.
	if cc.conns == nil {
		cc.mu.Unlock()
		return nil
	}

	if err != nil {
		// May need to apply the initial service config in case the resolver
		// doesn't support service configs, or doesn't provide a service config
		// with the new addresses.
		cc.maybeApplyDefaultServiceConfig(nil)

		if cc.balancerWrapper != nil {
			cc.balancerWrapper.resolverError(err)
		}

		// No addresses are valid with err set; return early.
		cc.mu.Unlock()
		return balancer.ErrBadResolverState
	}

	var ret error
	if cc.dopts.disableServiceConfig || s.ServiceConfig == nil {
		cc.maybeApplyDefaultServiceConfig(s.Addresses)
		// TODO: do we need to apply a failing LB policy if there is no
		// default, per the error handling design?
	} else {
		if sc, ok := s.ServiceConfig.Config.(*ServiceConfig); s.ServiceConfig.Err == nil && ok {
			cc.applyServiceConfigAndBalancer(sc, s.Addresses)
		} else {
			ret = balancer.ErrBadResolverState
			if cc.balancerWrapper == nil {
				var err error
				if s.ServiceConfig.Err != nil {
					err = status.Errorf(codes.Unavailable, "error parsing service config: %v", s.ServiceConfig.Err)
				} else {
					err = status.Errorf(codes.Unavailable, "illegal service config type: %T", s.ServiceConfig.Config)
				}
				cc.blockingpicker.updatePicker(base.NewErrPicker(err))
				cc.csMgr.updateState(connectivity.TransientFailure)
				cc.mu.Unlock()
				return ret
			}
		}
	}

	var balCfg serviceconfig.LoadBalancingConfig
	if cc.dopts.balancerBuilder == nil && cc.sc != nil && cc.sc.lbConfig != nil {
		balCfg = cc.sc.lbConfig.cfg
	}

	cbn := cc.curBalancerName
	bw := cc.balancerWrapper
	cc.mu.Unlock()
	if cbn != grpclbName {
		// Filter any grpclb addresses since we don't have the grpclb balancer.
		for i := 0; i < len(s.Addresses); {
			if s.Addresses[i].Type == resolver.GRPCLB {
				copy(s.Addresses[i:], s.Addresses[i+1:])
				s.Addresses = s.Addresses[:len(s.Addresses)-1]
				continue
			}
			i++
		}
	}
	uccsErr := bw.updateClientConnState(&balancer.ClientConnState{ResolverState: s, BalancerConfig: balCfg})
	if ret == nil {
		ret = uccsErr // prefer ErrBadResolver state since any other error is
		// currently meaningless to the caller.
	}
	return ret
}

// switchBalancer starts the switching from current balancer to the balancer
// with the given name.
//
// It will NOT send the current address list to the new balancer. If needed,
// caller of this function should send address list to the new balancer after
// this function returns.
//
// Caller must hold cc.mu.
func (cc *ClientConn) switchBalancer(name string) {
	if strings.EqualFold(cc.curBalancerName, name) {
		return
	}

	channelz.Infof(cc.channelzID, "ClientConn switching balancer to %q", name)
	if cc.dopts.balancerBuilder != nil {
		channelz.Info(cc.channelzID, "ignoring balancer switching: Balancer DialOption used instead")
		return
	}
	if cc.balancerWrapper != nil {
		cc.balancerWrapper.close()
	}

	builder := balancer.Get(name)
	if builder == nil {
		channelz.Warningf(cc.channelzID, "Channel switches to new LB policy %q due to fallback from invalid balancer name", PickFirstBalancerName)
		channelz.Infof(cc.channelzID, "failed to get balancer builder for: %v, using pick_first instead", name)
		builder = newPickfirstBuilder()
	} else {
		channelz.Infof(cc.channelzID, "Channel switches to new LB policy %q", name)
	}

	cc.curBalancerName = builder.Name()
	cc.balancerWrapper = newCCBalancerWrapper(cc, builder, cc.balancerBuildOpts)
}

func (cc *ClientConn) handleSubConnStateChange(sc balancer.SubConn, s connectivity.State, err error) {
	cc.mu.Lock()
	if cc.conns == nil {
		cc.mu.Unlock()
		return
	}
	// TODO(bar switching) send updates to all balancer wrappers when balancer
	// gracefully switching is supported.
	cc.balancerWrapper.handleSubConnStateChange(sc, s, err)
	cc.mu.Unlock()
}

// newAddrConn creates an addrConn for addrs and adds it to cc.conns.
//
// Caller needs to make sure len(addrs) > 0.
func (cc *ClientConn) newAddrConn(addrs []resolver.Address, opts balancer.NewSubConnOptions) (*addrConn, error) {
	ac := &addrConn{
		state:        connectivity.Idle,
		cc:           cc,
		addrs:        addrs,
		scopts:       opts,
		dopts:        cc.dopts,
		czData:       new(channelzData),
		resetBackoff: make(chan struct{}),
	}
	ac.ctx, ac.cancel = context.WithCancel(cc.ctx)
	// Track ac in cc. This needs to be done before any getTransport(...) is called.
	cc.mu.Lock()
	if cc.conns == nil {
		cc.mu.Unlock()
		return nil, ErrClientConnClosing
	}
	if channelz.IsOn() {
		ac.channelzID = channelz.RegisterSubChannel(ac, cc.channelzID, "")
		channelz.AddTraceEvent(ac.channelzID, 0, &channelz.TraceEventDesc{
			Desc:     "Subchannel Created",
			Severity: channelz.CtINFO,
			Parent: &channelz.TraceEventDesc{
				Desc:     fmt.Sprintf("Subchannel(id:%d) created", ac.channelzID),
				Severity: channelz.CtINFO,
			},
		})
	}
	cc.conns[ac] = struct{}{}
	cc.mu.Unlock()
	return ac, nil
}

// removeAddrConn removes the addrConn in the subConn from clientConn.
// It also tears down the ac with the given error.
func (cc *ClientConn) removeAddrConn(ac *addrConn, err error) {
	cc.mu.Lock()
	if cc.conns == nil {
		cc.mu.Unlock()
		return
	}
	delete(cc.conns, ac)
	cc.mu.Unlock()
	ac.tearDown(err)
}

func (cc *ClientConn) channelzMetric() *channelz.ChannelInternalMetric {
	return &channelz.ChannelInternalMetric{
		State:                    cc.GetState(),
		Target:                   cc.target,
		CallsStarted:             atomic.LoadInt64(&cc.czData.callsStarted),
		CallsSucceeded:           atomic.LoadInt64(&cc.czData.callsSucceeded),
		CallsFailed:              atomic.LoadInt64(&cc.czData.callsFailed),
		LastCallStartedTimestamp: time.Unix(0, atomic.LoadInt64(&cc.czData.lastCallStartedTime)),
	}
}

// Target returns the target string of the ClientConn.
// This is an EXPERIMENTAL API.
func (cc *ClientConn) Target() string {
	return cc.target
}

func (cc *ClientConn) incrCallsStarted() {
	atomic.AddInt64(&cc.czData.callsStarted, 1)
	atomic.StoreInt64(&cc.czData.lastCallStartedTime, time.Now().UnixNano())
}

func (cc *ClientConn) incrCallsSucceeded() {
	atomic.AddInt64(&cc.czData.callsSucceeded, 1)
}

func (cc *ClientConn) incrCallsFailed() {
	atomic.AddInt64(&cc.czData.callsFailed, 1)
}

// connect starts creating a transport.
// It does nothing if the ac is not IDLE.
// TODO(bar) Move this to the addrConn section.
func (ac *addrConn) connect() error {
	ac.mu.Lock()
	if ac.state == connectivity.Shutdown {
		ac.mu.Unlock()
		return errConnClosing
	}
	if ac.state != connectivity.Idle {
		ac.mu.Unlock()
		return nil
	}
	// Update connectivity state within the lock to prevent subsequent or
	// concurrent calls from resetting the transport more than once.
	ac.updateConnectivityState(connectivity.Connecting, nil)
	ac.mu.Unlock()

	// Start a goroutine connecting to the server asynchronously.
	go ac.resetTransport()
	return nil
}

// tryUpdateAddrs tries to update ac.addrs with the new addresses list.
//
// If ac is Connecting, it returns false. The caller should tear down the ac and
// create a new one. Note that the backoff will be reset when this happens.
//
// If ac is TransientFailure, it updates ac.addrs and returns true. The updated
// addresses will be picked up by retry in the next iteration after backoff.
//
// If ac is Shutdown or Idle, it updates ac.addrs and returns true.
//
// If ac is Ready, it checks whether current connected address of ac is in the
// new addrs list.
//  - If true, it updates ac.addrs and returns true. The ac will keep using
//    the existing connection.
//  - If false, it does nothing and returns false.
func (ac *addrConn) tryUpdateAddrs(addrs []resolver.Address) bool {
	ac.mu.Lock()
	defer ac.mu.Unlock()
	channelz.Infof(ac.channelzID, "addrConn: tryUpdateAddrs curAddr: %v, addrs: %v", ac.curAddr, addrs)
	if ac.state == connectivity.Shutdown ||
		ac.state == connectivity.TransientFailure ||
		ac.state == connectivity.Idle {
		ac.addrs = addrs
		return true
	}

	if ac.state == connectivity.Connecting {
		return false
	}

	// ac.state is Ready, try to find the connected address.
	var curAddrFound bool
	for _, a := range addrs {
		if reflect.DeepEqual(ac.curAddr, a) {
			curAddrFound = true
			break
		}
	}
	channelz.Infof(ac.channelzID, "addrConn: tryUpdateAddrs curAddrFound: %v", curAddrFound)
	if curAddrFound {
		ac.addrs = addrs
	}

	return curAddrFound
}

// GetMethodConfig gets the method config of the input method.
// If there's an exact match for input method (i.e. /service/method), we return
// the corresponding MethodConfig.
// If there isn't an exact match for the input method, we look for the default config
// under the service (i.e /service/). If there is a default MethodConfig for
// the service, we return it.
// Otherwise, we return an empty MethodConfig.
func (cc *ClientConn) GetMethodConfig(method string) MethodConfig {
	// TODO: Avoid the locking here.
	cc.mu.RLock()
	defer cc.mu.RUnlock()
	if cc.sc == nil {
		return MethodConfig{}
	}
	m, ok := cc.sc.Methods[method]
	if !ok {
		i := strings.LastIndex(method, "/")
		m = cc.sc.Methods[method[:i+1]]
	}
	return m
}

func (cc *ClientConn) healthCheckConfig() *healthCheckConfig {
	cc.mu.RLock()
	defer cc.mu.RUnlock()
	if cc.sc == nil {
		return nil
	}
	return cc.sc.healthCheckConfig
}

func (cc *ClientConn) getTransport(ctx context.Context, failfast bool, method string) (transport.ClientTransport, func(balancer.DoneInfo), error) {
	t, done, err := cc.blockingpicker.pick(ctx, failfast, balancer.PickInfo{
		Ctx:            ctx,
		FullMethodName: method,
	})
	if err != nil {
		return nil, nil, toRPCErr(err)
	}
	return t, done, nil
}

func (cc *ClientConn) applyServiceConfigAndBalancer(sc *ServiceConfig, addrs []resolver.Address) {
	if sc == nil {
		// should never reach here.
		return
	}
	cc.sc = sc

	if cc.sc.retryThrottling != nil {
		newThrottler := &retryThrottler{
			tokens: cc.sc.retryThrottling.MaxTokens,
			max:    cc.sc.retryThrottling.MaxTokens,
			thresh: cc.sc.retryThrottling.MaxTokens / 2,
			ratio:  cc.sc.retryThrottling.TokenRatio,
		}
		cc.retryThrottler.Store(newThrottler)
	} else {
		cc.retryThrottler.Store((*retryThrottler)(nil))
	}

	if cc.dopts.balancerBuilder == nil {
		// Only look at balancer types and switch balancer if balancer dial
		// option is not set.
		var newBalancerName string
		if cc.sc != nil && cc.sc.lbConfig != nil {
			newBalancerName = cc.sc.lbConfig.name
		} else {
			var isGRPCLB bool
			for _, a := range addrs {
				if a.Type == resolver.GRPCLB {
					isGRPCLB = true
					break
				}
			}
			if isGRPCLB {
				newBalancerName = grpclbName
			} else if cc.sc != nil && cc.sc.LB != nil {
				newBalancerName = *cc.sc.LB
			} else {
				newBalancerName = PickFirstBalancerName
			}
		}
		cc.switchBalancer(newBalancerName)
	} else if cc.balancerWrapper == nil {
		// Balancer dial option was set, and this is the first time handling
		// resolved addresses. Build a balancer with dopts.balancerBuilder.
		cc.curBalancerName = cc.dopts.balancerBuilder.Name()
		cc.balancerWrapper = newCCBalancerWrapper(cc, cc.dopts.balancerBuilder, cc.balancerBuildOpts)
	}
}

func (cc *ClientConn) resolveNow(o resolver.ResolveNowOptions) {
	cc.mu.RLock()
	r := cc.resolverWrapper
	cc.mu.RUnlock()
	if r == nil {
		return
	}
	go r.resolveNow(o)
}

// ResetConnectBackoff wakes up all subchannels in transient failure and causes
// them to attempt another connection immediately.  It also resets the backoff
// times used for subsequent attempts regardless of the current state.
//
// In general, this function should not be used.  Typical service or network
// outages result in a reasonable client reconnection strategy by default.
// However, if a previously unavailable network becomes available, this may be
// used to trigger an immediate reconnect.
//
// This API is EXPERIMENTAL.
func (cc *ClientConn) ResetConnectBackoff() {
	cc.mu.Lock()
	conns := cc.conns
	cc.mu.Unlock()
	for ac := range conns {
		ac.resetConnectBackoff()
	}
}

// Close tears down the ClientConn and all underlying connections.
func (cc *ClientConn) Close() error {
	defer cc.cancel()

	cc.mu.Lock()
	if cc.conns == nil {
		cc.mu.Unlock()
		return ErrClientConnClosing
	}
	conns := cc.conns
	cc.conns = nil
	cc.csMgr.updateState(connectivity.Shutdown)

	rWrapper := cc.resolverWrapper
	cc.resolverWrapper = nil
	bWrapper := cc.balancerWrapper
	cc.balancerWrapper = nil
	cc.mu.Unlock()

	cc.blockingpicker.close()

	if rWrapper != nil {
		rWrapper.close()
	}
	if bWrapper != nil {
		bWrapper.close()
	}

	for ac := range conns {
		ac.tearDown(ErrClientConnClosing)
	}
	if channelz.IsOn() {
		ted := &channelz.TraceEventDesc{
			Desc:     "Channel Deleted",
			Severity: channelz.CtINFO,
		}
		if cc.dopts.channelzParentID != 0 {
			ted.Parent = &channelz.TraceEventDesc{
				Desc:     fmt.Sprintf("Nested channel(id:%d) deleted", cc.channelzID),
				Severity: channelz.CtINFO,
			}
		}
		channelz.AddTraceEvent(cc.channelzID, 0, ted)
		// TraceEvent needs to be called before RemoveEntry, as TraceEvent may add trace reference to
		// the entity being deleted, and thus prevent it from being deleted right away.
		channelz.RemoveEntry(cc.channelzID)
	}
	return nil
}

// addrConn is a network connection to a given address.
type addrConn struct {
	ctx    context.Context
	cancel context.CancelFunc

	cc     *ClientConn
	dopts  dialOptions
	acbw   balancer.SubConn
	scopts balancer.NewSubConnOptions

	// transport is set when there's a viable transport (note: ac state may not be READY as LB channel
	// health checking may require server to report healthy to set ac to READY), and is reset
	// to nil when the current transport should no longer be used to create a stream (e.g. after GoAway
	// is received, transport is closed, ac has been torn down).
	transport transport.ClientTransport // The current transport.

	mu      sync.Mutex
	curAddr resolver.Address   // The current address.
	addrs   []resolver.Address // All addresses that the resolver resolved to.

	// Use updateConnectivityState for updating addrConn's connectivity state.
	state connectivity.State

	backoffIdx   int // Needs to be stateful for resetConnectBackoff.
	resetBackoff chan struct{}

	channelzID int64 // channelz unique identification number.
	czData     *channelzData
}

// Note: this requires a lock on ac.mu.
func (ac *addrConn) updateConnectivityState(s connectivity.State, lastErr error) {
	if ac.state == s {
		return
	}
	ac.state = s
	channelz.Infof(ac.channelzID, "Subchannel Connectivity change to %v", s)
	ac.cc.handleSubConnStateChange(ac.acbw, s, lastErr)
}

// adjustParams updates parameters used to create transports upon
// receiving a GoAway.
func (ac *addrConn) adjustParams(r transport.GoAwayReason) {
	switch r {
	case transport.GoAwayTooManyPings:
		v := 2 * ac.dopts.copts.KeepaliveParams.Time
		ac.cc.mu.Lock()
		if v > ac.cc.mkp.Time {
			ac.cc.mkp.Time = v
		}
		ac.cc.mu.Unlock()
	}
}

func (ac *addrConn) resetTransport() {
	for i := 0; ; i++ {
		if i > 0 {
			ac.cc.resolveNow(resolver.ResolveNowOptions{})
		}

		ac.mu.Lock()
		if ac.state == connectivity.Shutdown {
			ac.mu.Unlock()
			return
		}

		addrs := ac.addrs
		backoffFor := ac.dopts.bs.Backoff(ac.backoffIdx)
		// This will be the duration that dial gets to finish.
		dialDuration := minConnectTimeout
		if ac.dopts.minConnectTimeout != nil {
			dialDuration = ac.dopts.minConnectTimeout()
		}

		if dialDuration < backoffFor {
			// Give dial more time as we keep failing to connect.
			dialDuration = backoffFor
		}
		// We can potentially spend all the time trying the first address, and
		// if the server accepts the connection and then hangs, the following
		// addresses will never be tried.
		//
		// The spec doesn't mention what should be done for multiple addresses.
		// https://github.com/grpc/grpc/blob/master/doc/connection-backoff.md#proposed-backoff-algorithm
		connectDeadline := time.Now().Add(dialDuration)

		ac.updateConnectivityState(connectivity.Connecting, nil)
		ac.transport = nil
		ac.mu.Unlock()

		newTr, addr, reconnect, err := ac.tryAllAddrs(addrs, connectDeadline)
		if err != nil {
			// After exhausting all addresses, the addrConn enters
			// TRANSIENT_FAILURE.
			ac.mu.Lock()
			if ac.state == connectivity.Shutdown {
				ac.mu.Unlock()
				return
			}
			ac.updateConnectivityState(connectivity.TransientFailure, err)

			// Backoff.
			b := ac.resetBackoff
			ac.mu.Unlock()

			timer := time.NewTimer(backoffFor)
			select {
			case <-timer.C:
				ac.mu.Lock()
				ac.backoffIdx++
				ac.mu.Unlock()
			case <-b:
				timer.Stop()
			case <-ac.ctx.Done():
				timer.Stop()
				return
			}
			continue
		}

		ac.mu.Lock()
		if ac.state == connectivity.Shutdown {
			ac.mu.Unlock()
			newTr.Close()
			return
		}
		ac.curAddr = addr
		ac.transport = newTr
		ac.backoffIdx = 0

		hctx, hcancel := context.WithCancel(ac.ctx)
		ac.startHealthCheck(hctx)
		ac.mu.Unlock()

		// Block until the created transport is down. And when this happens,
		// we restart from the top of the addr list.
		<-reconnect.Done()
		hcancel()
		// restart connecting - the top of the loop will set state to
		// CONNECTING.  This is against the current connectivity semantics doc,
		// however it allows for graceful behavior for RPCs not yet dispatched
		// - unfortunate timing would otherwise lead to the RPC failing even
		// though the TRANSIENT_FAILURE state (called for by the doc) would be
		// instantaneous.
		//
		// Ideally we should transition to Idle here and block until there is
		// RPC activity that leads to the balancer requesting a reconnect of
		// the associated SubConn.
	}
}

// tryAllAddrs tries to creates a connection to the addresses, and stop when at the
// first successful one. It returns the transport, the address and a Event in
// the successful case. The Event fires when the returned transport disconnects.
func (ac *addrConn) tryAllAddrs(addrs []resolver.Address, connectDeadline time.Time) (transport.ClientTransport, resolver.Address, *grpcsync.Event, error) {
	var firstConnErr error
	for _, addr := range addrs {
		ac.mu.Lock()
		if ac.state == connectivity.Shutdown {
			ac.mu.Unlock()
			return nil, resolver.Address{}, nil, errConnClosing
		}

		ac.cc.mu.RLock()
		ac.dopts.copts.KeepaliveParams = ac.cc.mkp
		ac.cc.mu.RUnlock()

		copts := ac.dopts.copts
		if ac.scopts.CredsBundle != nil {
			copts.CredsBundle = ac.scopts.CredsBundle
		}
		ac.mu.Unlock()

		channelz.Infof(ac.channelzID, "Subchannel picks a new address %q to connect", addr.Addr)

		newTr, reconnect, err := ac.createTransport(addr, copts, connectDeadline)
		if err == nil {
			return newTr, addr, reconnect, nil
		}
		if firstConnErr == nil {
			firstConnErr = err
		}
		ac.cc.blockingpicker.updateConnectionError(err)
	}

	// Couldn't connect to any address.
	return nil, resolver.Address{}, nil, firstConnErr
}

// createTransport creates a connection to addr. It returns the transport and a
// Event in the successful case. The Event fires when the returned transport
// disconnects.
func (ac *addrConn) createTransport(addr resolver.Address, copts transport.ConnectOptions, connectDeadline time.Time) (transport.ClientTransport, *grpcsync.Event, error) {
	prefaceReceived := make(chan struct{})
	onCloseCalled := make(chan struct{})
	reconnect := grpcsync.NewEvent()

	authority := ac.cc.authority
	// addr.ServerName takes precedent over ClientConn authority, if present.
	if addr.ServerName != "" {
		authority = addr.ServerName
	}

	target := transport.TargetInfo{
		Addr:      addr.Addr,
		Metadata:  addr.Metadata,
		Authority: authority,
	}

	once := sync.Once{}
	onGoAway := func(r transport.GoAwayReason) {
		ac.mu.Lock()
		ac.adjustParams(r)
		once.Do(func() {
			if ac.state == connectivity.Ready {
				// Prevent this SubConn from being used for new RPCs by setting its
				// state to Connecting.
				//
				// TODO: this should be Idle when grpc-go properly supports it.
				ac.updateConnectivityState(connectivity.Connecting, nil)
			}
		})
		ac.mu.Unlock()
		reconnect.Fire()
	}

	onClose := func() {
		ac.mu.Lock()
		once.Do(func() {
			if ac.state == connectivity.Ready {
				// Prevent this SubConn from being used for new RPCs by setting its
				// state to Connecting.
				//
				// TODO: this should be Idle when grpc-go properly supports it.
				ac.updateConnectivityState(connectivity.Connecting, nil)
			}
		})
		ac.mu.Unlock()
		close(onCloseCalled)
		reconnect.Fire()
	}

	onPrefaceReceipt := func() {
		close(prefaceReceived)
	}

	connectCtx, cancel := context.WithDeadline(ac.ctx, connectDeadline)
	defer cancel()
	if channelz.IsOn() {
		copts.ChannelzParentID = ac.channelzID
	}

	newTr, err := transport.NewClientTransport(connectCtx, ac.cc.ctx, target, copts, onPrefaceReceipt, onGoAway, onClose)
	if err != nil {
		// newTr is either nil, or closed.
		channelz.Warningf(ac.channelzID, "grpc: addrConn.createTransport failed to connect to %v. Err: %v. Reconnecting...", addr, err)
		return nil, nil, err
	}

	select {
	case <-time.After(time.Until(connectDeadline)):
		// We didn't get the preface in time.
		newTr.Close()
		channelz.Warningf(ac.channelzID, "grpc: addrConn.createTransport failed to connect to %v: didn't receive server preface in time. Reconnecting...", addr)
		return nil, nil, errors.New("timed out waiting for server handshake")
	case <-prefaceReceived:
		// We got the preface - huzzah! things are good.
	case <-onCloseCalled:
		// The transport has already closed - noop.
		return nil, nil, errors.New("connection closed")
		// TODO(deklerk) this should bail on ac.ctx.Done(). Add a test and fix.
	}
	return newTr, reconnect, nil
}

// startHealthCheck starts the health checking stream (RPC) to watch the health
// stats of this connection if health checking is requested and configured.
//
// LB channel health checking is enabled when all requirements below are met:
// 1. it is not disabled by the user with the WithDisableHealthCheck DialOption
// 2. internal.HealthCheckFunc is set by importing the grpc/healthcheck package
// 3. a service config with non-empty healthCheckConfig field is provided
// 4. the load balancer requests it
//
// It sets addrConn to READY if the health checking stream is not started.
//
// Caller must hold ac.mu.
func (ac *addrConn) startHealthCheck(ctx context.Context) {
	var healthcheckManagingState bool
	defer func() {
		if !healthcheckManagingState {
			ac.updateConnectivityState(connectivity.Ready, nil)
		}
	}()

	if ac.cc.dopts.disableHealthCheck {
		return
	}
	healthCheckConfig := ac.cc.healthCheckConfig()
	if healthCheckConfig == nil {
		return
	}
	if !ac.scopts.HealthCheckEnabled {
		return
	}
	healthCheckFunc := ac.cc.dopts.healthCheckFunc
	if healthCheckFunc == nil {
		// The health package is not imported to set health check function.
		//
		// TODO: add a link to the health check doc in the error message.
		channelz.Error(ac.channelzID, "Health check is requested but health check function is not set.")
		return
	}

	healthcheckManagingState = true

	// Set up the health check helper functions.
	currentTr := ac.transport
	newStream := func(method string) (interface{}, error) {
		ac.mu.Lock()
		if ac.transport != currentTr {
			ac.mu.Unlock()
			return nil, status.Error(codes.Canceled, "the provided transport is no longer valid to use")
		}
		ac.mu.Unlock()
		return newNonRetryClientStream(ctx, &StreamDesc{ServerStreams: true}, method, currentTr, ac)
	}
	setConnectivityState := func(s connectivity.State, lastErr error) {
		ac.mu.Lock()
		defer ac.mu.Unlock()
		if ac.transport != currentTr {
			return
		}
		ac.updateConnectivityState(s, lastErr)
	}
	// Start the health checking stream.
	go func() {
		err := ac.cc.dopts.healthCheckFunc(ctx, newStream, setConnectivityState, healthCheckConfig.ServiceName)
		if err != nil {
			if status.Code(err) == codes.Unimplemented {
				channelz.Error(ac.channelzID, "Subchannel health check is unimplemented at server side, thus health check is disabled")
			} else {
				channelz.Errorf(ac.channelzID, "HealthCheckFunc exits with unexpected error %v", err)
			}
		}
	}()
}

func (ac *addrConn) resetConnectBackoff() {
	ac.mu.Lock()
	close(ac.resetBackoff)
	ac.backoffIdx = 0
	ac.resetBackoff = make(chan struct{})
	ac.mu.Unlock()
}

// getReadyTransport returns the transport if ac's state is READY.
// Otherwise it returns nil, false.
// If ac's state is IDLE, it will trigger ac to connect.
func (ac *addrConn) getReadyTransport() (transport.ClientTransport, bool) {
	ac.mu.Lock()
	if ac.state == connectivity.Ready && ac.transport != nil {
		t := ac.transport
		ac.mu.Unlock()
		return t, true
	}
	var idle bool
	if ac.state == connectivity.Idle {
		idle = true
	}
	ac.mu.Unlock()
	// Trigger idle ac to connect.
	if idle {
		ac.connect()
	}
	return nil, false
}

// tearDown starts to tear down the addrConn.
// TODO(zhaoq): Make this synchronous to avoid unbounded memory consumption in
// some edge cases (e.g., the caller opens and closes many addrConn's in a
// tight loop.
// tearDown doesn't remove ac from ac.cc.conns.
func (ac *addrConn) tearDown(err error) {
	ac.mu.Lock()
	if ac.state == connectivity.Shutdown {
		ac.mu.Unlock()
		return
	}
	curTr := ac.transport
	ac.transport = nil
	// We have to set the state to Shutdown before anything else to prevent races
	// between setting the state and logic that waits on context cancellation / etc.
	ac.updateConnectivityState(connectivity.Shutdown, nil)
	ac.cancel()
	ac.curAddr = resolver.Address{}
	if err == errConnDrain && curTr != nil {
		// GracefulClose(...) may be executed multiple times when
		// i) receiving multiple GoAway frames from the server; or
		// ii) there are concurrent name resolver/Balancer triggered
		// address removal and GoAway.
		// We have to unlock and re-lock here because GracefulClose => Close => onClose, which requires locking ac.mu.
		ac.mu.Unlock()
		curTr.GracefulClose()
		ac.mu.Lock()
	}
	if channelz.IsOn() {
		channelz.AddTraceEvent(ac.channelzID, 0, &channelz.TraceEventDesc{
			Desc:     "Subchannel Deleted",
			Severity: channelz.CtINFO,
			Parent: &channelz.TraceEventDesc{
				Desc:     fmt.Sprintf("Subchanel(id:%d) deleted", ac.channelzID),
				Severity: channelz.CtINFO,
			},
		})
		// TraceEvent needs to be called before RemoveEntry, as TraceEvent may add trace reference to
		// the entity being deleted, and thus prevent it from being deleted right away.
		channelz.RemoveEntry(ac.channelzID)
	}
	ac.mu.Unlock()
}

func (ac *addrConn) getState() connectivity.State {
	ac.mu.Lock()
	defer ac.mu.Unlock()
	return ac.state
}

func (ac *addrConn) ChannelzMetric() *channelz.ChannelInternalMetric {
	ac.mu.Lock()
	addr := ac.curAddr.Addr
	ac.mu.Unlock()
	return &channelz.ChannelInternalMetric{
		State:                    ac.getState(),
		Target:                   addr,
		CallsStarted:             atomic.LoadInt64(&ac.czData.callsStarted),
		CallsSucceeded:           atomic.LoadInt64(&ac.czData.callsSucceeded),
		CallsFailed:              atomic.LoadInt64(&ac.czData.callsFailed),
		LastCallStartedTimestamp: time.Unix(0, atomic.LoadInt64(&ac.czData.lastCallStartedTime)),
	}
}

func (ac *addrConn) incrCallsStarted() {
	atomic.AddInt64(&ac.czData.callsStarted, 1)
	atomic.StoreInt64(&ac.czData.lastCallStartedTime, time.Now().UnixNano())
}

func (ac *addrConn) incrCallsSucceeded() {
	atomic.AddInt64(&ac.czData.callsSucceeded, 1)
}

func (ac *addrConn) incrCallsFailed() {
	atomic.AddInt64(&ac.czData.callsFailed, 1)
}

type retryThrottler struct {
	max    float64
	thresh float64
	ratio  float64

	mu     sync.Mutex
	tokens float64 // TODO(dfawley): replace with atomic and remove lock.
}

// throttle subtracts a retry token from the pool and returns whether a retry
// should be throttled (disallowed) based upon the retry throttling policy in
// the service config.
func (rt *retryThrottler) throttle() bool {
	if rt == nil {
		return false
	}
	rt.mu.Lock()
	defer rt.mu.Unlock()
	rt.tokens--
	if rt.tokens < 0 {
		rt.tokens = 0
	}
	return rt.tokens <= rt.thresh
}

func (rt *retryThrottler) successfulRPC() {
	if rt == nil {
		return
	}
	rt.mu.Lock()
	defer rt.mu.Unlock()
	rt.tokens += rt.ratio
	if rt.tokens > rt.max {
		rt.tokens = rt.max
	}
}

type channelzChannel struct {
	cc *ClientConn
}

func (c *channelzChannel) ChannelzMetric() *channelz.ChannelInternalMetric {
	return c.cc.channelzMetric()
}

// ErrClientConnTimeout indicates that the ClientConn cannot establish the
// underlying connections within the specified timeout.
//
// Deprecated: This error is never returned by grpc and should not be
// referenced by users.
var ErrClientConnTimeout = errors.New("grpc: timed out when dialing")

func (cc *ClientConn) getResolver(scheme string) resolver.Builder {
	for _, rb := range cc.dopts.resolvers {
<<<<<<< HEAD
		if cc.parsedTarget.Scheme == rb.Scheme() {
			return rb
		}
	}
	return resolver.Get(cc.parsedTarget.Scheme)
=======
		if scheme == rb.Scheme() {
			return rb
		}
	}
	return resolver.Get(scheme)
>>>>>>> 5ea85bc5
}<|MERGE_RESOLUTION|>--- conflicted
+++ resolved
@@ -1526,17 +1526,9 @@
 
 func (cc *ClientConn) getResolver(scheme string) resolver.Builder {
 	for _, rb := range cc.dopts.resolvers {
-<<<<<<< HEAD
-		if cc.parsedTarget.Scheme == rb.Scheme() {
-			return rb
-		}
-	}
-	return resolver.Get(cc.parsedTarget.Scheme)
-=======
 		if scheme == rb.Scheme() {
 			return rb
 		}
 	}
 	return resolver.Get(scheme)
->>>>>>> 5ea85bc5
 }