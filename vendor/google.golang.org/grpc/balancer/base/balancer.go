/*
 *
 * Copyright 2017 gRPC authors.
 *
 * Licensed under the Apache License, Version 2.0 (the "License");
 * you may not use this file except in compliance with the License.
 * You may obtain a copy of the License at
 *
 *     http://www.apache.org/licenses/LICENSE-2.0
 *
 * Unless required by applicable law or agreed to in writing, software
 * distributed under the License is distributed on an "AS IS" BASIS,
 * WITHOUT WARRANTIES OR CONDITIONS OF ANY KIND, either express or implied.
 * See the License for the specific language governing permissions and
 * limitations under the License.
 *
 */

package base

import (
	"context"
	"errors"
	"fmt"

	"google.golang.org/grpc/balancer"
	"google.golang.org/grpc/connectivity"
	"google.golang.org/grpc/grpclog"
	"google.golang.org/grpc/resolver"
)

type baseBuilder struct {
	name            string
	pickerBuilder   PickerBuilder
	v2PickerBuilder V2PickerBuilder
	config          Config
}

func (bb *baseBuilder) Build(cc balancer.ClientConn, opt balancer.BuildOptions) balancer.Balancer {
	bal := &baseBalancer{
		cc:              cc,
		pickerBuilder:   bb.pickerBuilder,
		v2PickerBuilder: bb.v2PickerBuilder,

		subConns: make(map[resolver.Address]balancer.SubConn),
		scStates: make(map[balancer.SubConn]connectivity.State),
		csEvltr:  &balancer.ConnectivityStateEvaluator{},
		config:   bb.config,
	}
	// Initialize picker to a picker that always returns
	// ErrNoSubConnAvailable, because when state of a SubConn changes, we
	// may call UpdateState with this picker.
	if bb.pickerBuilder != nil {
		bal.picker = NewErrPicker(balancer.ErrNoSubConnAvailable)
	} else {
		bal.v2Picker = NewErrPickerV2(balancer.ErrNoSubConnAvailable)
	}
	return bal
}

func (bb *baseBuilder) Name() string {
	return bb.name
}

var _ balancer.V2Balancer = (*baseBalancer)(nil) // Assert that we implement V2Balancer

type baseBalancer struct {
	cc              balancer.ClientConn
	pickerBuilder   PickerBuilder
	v2PickerBuilder V2PickerBuilder

	csEvltr *balancer.ConnectivityStateEvaluator
	state   connectivity.State

	subConns map[resolver.Address]balancer.SubConn
	scStates map[balancer.SubConn]connectivity.State
	picker   balancer.Picker
	v2Picker balancer.V2Picker
	config   Config

	resolverErr error // the last error reported by the resolver; cleared on successful resolution
	connErr     error // the last connection error; cleared upon leaving TransientFailure
}

func (b *baseBalancer) HandleResolvedAddrs(addrs []resolver.Address, err error) {
	panic("not implemented")
}

func (b *baseBalancer) ResolverError(err error) {
	b.resolverErr = err
	if len(b.subConns) == 0 {
		b.state = connectivity.TransientFailure
	}
	if b.state != connectivity.TransientFailure {
		// The picker will not change since the balancer does not currently
		// report an error.
		return
	}
	b.regeneratePicker()
	if b.picker != nil {
		b.cc.UpdateBalancerState(b.state, b.picker)
	} else {
		b.cc.UpdateState(balancer.State{
			ConnectivityState: b.state,
			Picker:            b.v2Picker,
		})
	}
}

func (b *baseBalancer) UpdateClientConnState(s balancer.ClientConnState) error {
	// TODO: handle s.ResolverState.Err (log if not nil) once implemented.
	// TODO: handle s.ResolverState.ServiceConfig?
	if grpclog.V(2) {
		grpclog.Infoln("base.baseBalancer: got new ClientConn state: ", s)
	}
<<<<<<< HEAD
	if len(s.ResolverState.Addresses) == 0 {
		b.ResolverError(errors.New("produced zero addresses"))
		return balancer.ErrBadResolverState
	}
=======
>>>>>>> 5ea85bc5
	// Successful resolution; clear resolver error and ensure we return nil.
	b.resolverErr = nil
	// addrsSet is the set converted from addrs, it's used for quick lookup of an address.
	addrsSet := make(map[resolver.Address]struct{})
	for _, a := range s.ResolverState.Addresses {
		addrsSet[a] = struct{}{}
		if _, ok := b.subConns[a]; !ok {
			// a is a new address (not existing in b.subConns).
			sc, err := b.cc.NewSubConn([]resolver.Address{a}, balancer.NewSubConnOptions{HealthCheckEnabled: b.config.HealthCheck})
			if err != nil {
				grpclog.Warningf("base.baseBalancer: failed to create new SubConn: %v", err)
				continue
			}
			b.subConns[a] = sc
			b.scStates[sc] = connectivity.Idle
			sc.Connect()
		}
	}
	for a, sc := range b.subConns {
		// a was removed by resolver.
		if _, ok := addrsSet[a]; !ok {
			b.cc.RemoveSubConn(sc)
			delete(b.subConns, a)
			// Keep the state of this sc in b.scStates until sc's state becomes Shutdown.
			// The entry will be deleted in HandleSubConnStateChange.
		}
	}
<<<<<<< HEAD
=======
	// If resolver state contains no addresses, return an error so ClientConn
	// will trigger re-resolve. Also records this as an resolver error, so when
	// the overall state turns transient failure, the error message will have
	// the zero address information.
	if len(s.ResolverState.Addresses) == 0 {
		b.ResolverError(errors.New("produced zero addresses"))
		return balancer.ErrBadResolverState
	}
>>>>>>> 5ea85bc5
	return nil
}

// mergeErrors builds an error from the last connection error and the last
// resolver error.  Must only be called if b.state is TransientFailure.
func (b *baseBalancer) mergeErrors() error {
	// connErr must always be non-nil unless there are no SubConns, in which
	// case resolverErr must be non-nil.
	if b.connErr == nil {
		return fmt.Errorf("last resolver error: %v", b.resolverErr)
	}
	if b.resolverErr == nil {
		return fmt.Errorf("last connection error: %v", b.connErr)
	}
	return fmt.Errorf("last connection error: %v; last resolver error: %v", b.connErr, b.resolverErr)
}

// regeneratePicker takes a snapshot of the balancer, and generates a picker
// from it. The picker is
//  - errPicker if the balancer is in TransientFailure,
//  - built by the pickerBuilder with all READY SubConns otherwise.
func (b *baseBalancer) regeneratePicker() {
	if b.state == connectivity.TransientFailure {
		if b.pickerBuilder != nil {
			b.picker = NewErrPicker(balancer.ErrTransientFailure)
		} else {
			b.v2Picker = NewErrPickerV2(balancer.TransientFailureError(b.mergeErrors()))
		}
		return
	}
	if b.pickerBuilder != nil {
		readySCs := make(map[resolver.Address]balancer.SubConn)

		// Filter out all ready SCs from full subConn map.
		for addr, sc := range b.subConns {
			if st, ok := b.scStates[sc]; ok && st == connectivity.Ready {
				readySCs[addr] = sc
			}
		}
		b.picker = b.pickerBuilder.Build(readySCs)
	} else {
		readySCs := make(map[balancer.SubConn]SubConnInfo)

		// Filter out all ready SCs from full subConn map.
		for addr, sc := range b.subConns {
			if st, ok := b.scStates[sc]; ok && st == connectivity.Ready {
				readySCs[sc] = SubConnInfo{Address: addr}
			}
		}
		b.v2Picker = b.v2PickerBuilder.Build(PickerBuildInfo{ReadySCs: readySCs})
	}
}

func (b *baseBalancer) HandleSubConnStateChange(sc balancer.SubConn, s connectivity.State) {
	panic("not implemented")
}

func (b *baseBalancer) UpdateSubConnState(sc balancer.SubConn, state balancer.SubConnState) {
	s := state.ConnectivityState
	if grpclog.V(2) {
		grpclog.Infof("base.baseBalancer: handle SubConn state change: %p, %v", sc, s)
	}
	oldS, ok := b.scStates[sc]
	if !ok {
		if grpclog.V(2) {
			grpclog.Infof("base.baseBalancer: got state changes for an unknown SubConn: %p, %v", sc, s)
		}
		return
	}
	if oldS == connectivity.TransientFailure && s == connectivity.Connecting {
		// Once a subconn enters TRANSIENT_FAILURE, ignore subsequent
		// CONNECTING transitions to prevent the aggregated state from being
		// always CONNECTING when many backends exist but are all down.
		return
	}
	b.scStates[sc] = s
	switch s {
	case connectivity.Idle:
		sc.Connect()
	case connectivity.Shutdown:
		// When an address was removed by resolver, b called RemoveSubConn but
		// kept the sc's state in scStates. Remove state for this sc here.
		delete(b.scStates, sc)
	case connectivity.TransientFailure:
		// Save error to be reported via picker.
		b.connErr = state.ConnectionError
	}

	b.state = b.csEvltr.RecordTransition(oldS, s)

	// Regenerate picker when one of the following happens:
	//  - this sc entered or left ready
	//  - the aggregated state of balancer is TransientFailure
	//    (may need to update error message)
	if (s == connectivity.Ready) != (oldS == connectivity.Ready) ||
		b.state == connectivity.TransientFailure {
		b.regeneratePicker()
	}

	if b.picker != nil {
		b.cc.UpdateBalancerState(b.state, b.picker)
	} else {
		b.cc.UpdateState(balancer.State{ConnectivityState: b.state, Picker: b.v2Picker})
	}
}

// Close is a nop because base balancer doesn't have internal state to clean up,
// and it doesn't need to call RemoveSubConn for the SubConns.
func (b *baseBalancer) Close() {
}

// NewErrPicker returns a picker that always returns err on Pick().
func NewErrPicker(err error) balancer.Picker {
	return &errPicker{err: err}
}

type errPicker struct {
	err error // Pick() always returns this err.
}

func (p *errPicker) Pick(context.Context, balancer.PickInfo) (balancer.SubConn, func(balancer.DoneInfo), error) {
	return nil, nil, p.err
}

// NewErrPickerV2 returns a V2Picker that always returns err on Pick().
func NewErrPickerV2(err error) balancer.V2Picker {
	return &errPickerV2{err: err}
}

type errPickerV2 struct {
	err error // Pick() always returns this err.
}

func (p *errPickerV2) Pick(info balancer.PickInfo) (balancer.PickResult, error) {
	return balancer.PickResult{}, p.err
}<|MERGE_RESOLUTION|>--- conflicted
+++ resolved
@@ -113,13 +113,6 @@
 	if grpclog.V(2) {
 		grpclog.Infoln("base.baseBalancer: got new ClientConn state: ", s)
 	}
-<<<<<<< HEAD
-	if len(s.ResolverState.Addresses) == 0 {
-		b.ResolverError(errors.New("produced zero addresses"))
-		return balancer.ErrBadResolverState
-	}
-=======
->>>>>>> 5ea85bc5
 	// Successful resolution; clear resolver error and ensure we return nil.
 	b.resolverErr = nil
 	// addrsSet is the set converted from addrs, it's used for quick lookup of an address.
@@ -147,8 +140,6 @@
 			// The entry will be deleted in HandleSubConnStateChange.
 		}
 	}
-<<<<<<< HEAD
-=======
 	// If resolver state contains no addresses, return an error so ClientConn
 	// will trigger re-resolve. Also records this as an resolver error, so when
 	// the overall state turns transient failure, the error message will have
@@ -157,7 +148,6 @@
 		b.ResolverError(errors.New("produced zero addresses"))
 		return balancer.ErrBadResolverState
 	}
->>>>>>> 5ea85bc5
 	return nil
 }
 
