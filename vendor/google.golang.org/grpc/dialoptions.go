/*
 *
 * Copyright 2018 gRPC authors.
 *
 * Licensed under the Apache License, Version 2.0 (the "License");
 * you may not use this file except in compliance with the License.
 * You may obtain a copy of the License at
 *
 *     http://www.apache.org/licenses/LICENSE-2.0
 *
 * Unless required by applicable law or agreed to in writing, software
 * distributed under the License is distributed on an "AS IS" BASIS,
 * WITHOUT WARRANTIES OR CONDITIONS OF ANY KIND, either express or implied.
 * See the License for the specific language governing permissions and
 * limitations under the License.
 *
 */

package grpc

import (
	"context"
	"fmt"
	"net"
	"time"

	"google.golang.org/grpc/backoff"
	"google.golang.org/grpc/balancer"
	"google.golang.org/grpc/credentials"
	"google.golang.org/grpc/grpclog"
	"google.golang.org/grpc/internal"
	internalbackoff "google.golang.org/grpc/internal/backoff"
	"google.golang.org/grpc/internal/envconfig"
	"google.golang.org/grpc/internal/transport"
	"google.golang.org/grpc/keepalive"
	"google.golang.org/grpc/resolver"
	"google.golang.org/grpc/stats"
)

// dialOptions configure a Dial call. dialOptions are set by the DialOption
// values passed to Dial.
type dialOptions struct {
	unaryInt  UnaryClientInterceptor
	streamInt StreamClientInterceptor

	chainUnaryInts  []UnaryClientInterceptor
	chainStreamInts []StreamClientInterceptor

	cp          Compressor
	dc          Decompressor
	bs          internalbackoff.Strategy
	block       bool
	insecure    bool
	timeout     time.Duration
	scChan      <-chan ServiceConfig
	authority   string
	copts       transport.ConnectOptions
	callOptions []CallOption
	// This is used by v1 balancer dial option WithBalancer to support v1
	// balancer, and also by WithBalancerName dial option.
	balancerBuilder             balancer.Builder
	channelzParentID            int64
	disableServiceConfig        bool
	disableRetry                bool
	disableHealthCheck          bool
	healthCheckFunc             internal.HealthChecker
	minConnectTimeout           func() time.Duration
	defaultServiceConfig        *ServiceConfig // defaultServiceConfig is parsed from defaultServiceConfigRawJSON.
	defaultServiceConfigRawJSON *string
	// This is used by ccResolverWrapper to backoff between successive calls to
	// resolver.ResolveNow(). The user will have no need to configure this, but
	// we need to be able to configure this in tests.
	resolveNowBackoff func(int) time.Duration
	resolvers         []resolver.Builder
<<<<<<< HEAD
=======
	withProxy         bool
>>>>>>> 5ea85bc5
}

// DialOption configures how we set up the connection.
type DialOption interface {
	apply(*dialOptions)
}

// EmptyDialOption does not alter the dial configuration. It can be embedded in
// another structure to build custom dial options.
//
// This API is EXPERIMENTAL.
type EmptyDialOption struct{}

func (EmptyDialOption) apply(*dialOptions) {}

// funcDialOption wraps a function that modifies dialOptions into an
// implementation of the DialOption interface.
type funcDialOption struct {
	f func(*dialOptions)
}

func (fdo *funcDialOption) apply(do *dialOptions) {
	fdo.f(do)
}

func newFuncDialOption(f func(*dialOptions)) *funcDialOption {
	return &funcDialOption{
		f: f,
	}
}

// WithWriteBufferSize determines how much data can be batched before doing a
// write on the wire. The corresponding memory allocation for this buffer will
// be twice the size to keep syscalls low. The default value for this buffer is
// 32KB.
//
// Zero will disable the write buffer such that each write will be on underlying
// connection. Note: A Send call may not directly translate to a write.
func WithWriteBufferSize(s int) DialOption {
	return newFuncDialOption(func(o *dialOptions) {
		o.copts.WriteBufferSize = s
	})
}

// WithReadBufferSize lets you set the size of read buffer, this determines how
// much data can be read at most for each read syscall.
//
// The default value for this buffer is 32KB. Zero will disable read buffer for
// a connection so data framer can access the underlying conn directly.
func WithReadBufferSize(s int) DialOption {
	return newFuncDialOption(func(o *dialOptions) {
		o.copts.ReadBufferSize = s
	})
}

// WithInitialWindowSize returns a DialOption which sets the value for initial
// window size on a stream. The lower bound for window size is 64K and any value
// smaller than that will be ignored.
func WithInitialWindowSize(s int32) DialOption {
	return newFuncDialOption(func(o *dialOptions) {
		o.copts.InitialWindowSize = s
	})
}

// WithInitialConnWindowSize returns a DialOption which sets the value for
// initial window size on a connection. The lower bound for window size is 64K
// and any value smaller than that will be ignored.
func WithInitialConnWindowSize(s int32) DialOption {
	return newFuncDialOption(func(o *dialOptions) {
		o.copts.InitialConnWindowSize = s
	})
}

// WithMaxMsgSize returns a DialOption which sets the maximum message size the
// client can receive.
//
// Deprecated: use WithDefaultCallOptions(MaxCallRecvMsgSize(s)) instead.  Will
// be supported throughout 1.x.
func WithMaxMsgSize(s int) DialOption {
	return WithDefaultCallOptions(MaxCallRecvMsgSize(s))
}

// WithDefaultCallOptions returns a DialOption which sets the default
// CallOptions for calls over the connection.
func WithDefaultCallOptions(cos ...CallOption) DialOption {
	return newFuncDialOption(func(o *dialOptions) {
		o.callOptions = append(o.callOptions, cos...)
	})
}

// WithCodec returns a DialOption which sets a codec for message marshaling and
// unmarshaling.
//
// Deprecated: use WithDefaultCallOptions(ForceCodec(_)) instead.  Will be
// supported throughout 1.x.
func WithCodec(c Codec) DialOption {
	return WithDefaultCallOptions(CallCustomCodec(c))
}

// WithCompressor returns a DialOption which sets a Compressor to use for
// message compression. It has lower priority than the compressor set by the
// UseCompressor CallOption.
//
// Deprecated: use UseCompressor instead.  Will be supported throughout 1.x.
func WithCompressor(cp Compressor) DialOption {
	return newFuncDialOption(func(o *dialOptions) {
		o.cp = cp
	})
}

// WithDecompressor returns a DialOption which sets a Decompressor to use for
// incoming message decompression.  If incoming response messages are encoded
// using the decompressor's Type(), it will be used.  Otherwise, the message
// encoding will be used to look up the compressor registered via
// encoding.RegisterCompressor, which will then be used to decompress the
// message.  If no compressor is registered for the encoding, an Unimplemented
// status error will be returned.
//
// Deprecated: use encoding.RegisterCompressor instead.  Will be supported
// throughout 1.x.
func WithDecompressor(dc Decompressor) DialOption {
	return newFuncDialOption(func(o *dialOptions) {
		o.dc = dc
	})
}

// WithBalancer returns a DialOption which sets a load balancer with the v1 API.
// Name resolver will be ignored if this DialOption is specified.
//
// Deprecated: use the new balancer APIs in balancer package and
// WithBalancerName.  Will be removed in a future 1.x release.
func WithBalancer(b Balancer) DialOption {
	return newFuncDialOption(func(o *dialOptions) {
		o.balancerBuilder = &balancerWrapperBuilder{
			b: b,
		}
	})
}

// WithBalancerName sets the balancer that the ClientConn will be initialized
// with. Balancer registered with balancerName will be used. This function
// panics if no balancer was registered by balancerName.
//
// The balancer cannot be overridden by balancer option specified by service
// config.
//
// Deprecated: use WithDefaultServiceConfig and WithDisableServiceConfig
// instead.  Will be removed in a future 1.x release.
func WithBalancerName(balancerName string) DialOption {
	builder := balancer.Get(balancerName)
	if builder == nil {
		panic(fmt.Sprintf("grpc.WithBalancerName: no balancer is registered for name %v", balancerName))
	}
	return newFuncDialOption(func(o *dialOptions) {
		o.balancerBuilder = builder
	})
}

// WithServiceConfig returns a DialOption which has a channel to read the
// service configuration.
//
// Deprecated: service config should be received through name resolver or via
// WithDefaultServiceConfig, as specified at
// https://github.com/grpc/grpc/blob/master/doc/service_config.md.  Will be
// removed in a future 1.x release.
func WithServiceConfig(c <-chan ServiceConfig) DialOption {
	return newFuncDialOption(func(o *dialOptions) {
		o.scChan = c
	})
}

// WithConnectParams configures the dialer to use the provided ConnectParams.
//
// The backoff configuration specified as part of the ConnectParams overrides
// all defaults specified in
// https://github.com/grpc/grpc/blob/master/doc/connection-backoff.md. Consider
// using the backoff.DefaultConfig as a base, in cases where you want to
// override only a subset of the backoff configuration.
//
// This API is EXPERIMENTAL.
func WithConnectParams(p ConnectParams) DialOption {
	return newFuncDialOption(func(o *dialOptions) {
		o.bs = internalbackoff.Exponential{Config: p.Backoff}
		o.minConnectTimeout = func() time.Duration {
			return p.MinConnectTimeout
		}
	})
}

// WithBackoffMaxDelay configures the dialer to use the provided maximum delay
// when backing off after failed connection attempts.
//
// Deprecated: use WithConnectParams instead. Will be supported throughout 1.x.
func WithBackoffMaxDelay(md time.Duration) DialOption {
	return WithBackoffConfig(BackoffConfig{MaxDelay: md})
}

// WithBackoffConfig configures the dialer to use the provided backoff
// parameters after connection failures.
//
// Deprecated: use WithConnectParams instead. Will be supported throughout 1.x.
func WithBackoffConfig(b BackoffConfig) DialOption {
	bc := backoff.DefaultConfig
	bc.MaxDelay = b.MaxDelay
	return withBackoff(internalbackoff.Exponential{Config: bc})
}

// withBackoff sets the backoff strategy used for connectRetryNum after a failed
// connection attempt.
//
// This can be exported if arbitrary backoff strategies are allowed by gRPC.
func withBackoff(bs internalbackoff.Strategy) DialOption {
	return newFuncDialOption(func(o *dialOptions) {
		o.bs = bs
	})
}

// WithBlock returns a DialOption which makes caller of Dial blocks until the
// underlying connection is up. Without this, Dial returns immediately and
// connecting the server happens in background.
func WithBlock() DialOption {
	return newFuncDialOption(func(o *dialOptions) {
		o.block = true
	})
}

// WithInsecure returns a DialOption which disables transport security for this
// ClientConn. Note that transport security is required unless WithInsecure is
// set.
func WithInsecure() DialOption {
	return newFuncDialOption(func(o *dialOptions) {
		o.insecure = true
	})
}

// WithNoProxy returns a DialOption which disables the use of proxies for this
// ClientConn. This is ignored if WithDialer or WithContextDialer are used.
//
// This API is EXPERIMENTAL.
func WithNoProxy() DialOption {
	return newFuncDialOption(func(o *dialOptions) {
		o.withProxy = false
	})
}

// WithTransportCredentials returns a DialOption which configures a connection
// level security credentials (e.g., TLS/SSL). This should not be used together
// with WithCredentialsBundle.
func WithTransportCredentials(creds credentials.TransportCredentials) DialOption {
	return newFuncDialOption(func(o *dialOptions) {
		o.copts.TransportCredentials = creds
	})
}

// WithPerRPCCredentials returns a DialOption which sets credentials and places
// auth state on each outbound RPC.
func WithPerRPCCredentials(creds credentials.PerRPCCredentials) DialOption {
	return newFuncDialOption(func(o *dialOptions) {
		o.copts.PerRPCCredentials = append(o.copts.PerRPCCredentials, creds)
	})
}

// WithCredentialsBundle returns a DialOption to set a credentials bundle for
// the ClientConn.WithCreds. This should not be used together with
// WithTransportCredentials.
//
// This API is experimental.
func WithCredentialsBundle(b credentials.Bundle) DialOption {
	return newFuncDialOption(func(o *dialOptions) {
		o.copts.CredsBundle = b
	})
}

// WithTimeout returns a DialOption that configures a timeout for dialing a
// ClientConn initially. This is valid if and only if WithBlock() is present.
//
// Deprecated: use DialContext instead of Dial and context.WithTimeout
// instead.  Will be supported throughout 1.x.
func WithTimeout(d time.Duration) DialOption {
	return newFuncDialOption(func(o *dialOptions) {
		o.timeout = d
	})
}

// WithContextDialer returns a DialOption that sets a dialer to create
// connections. If FailOnNonTempDialError() is set to true, and an error is
// returned by f, gRPC checks the error's Temporary() method to decide if it
// should try to reconnect to the network address.
func WithContextDialer(f func(context.Context, string) (net.Conn, error)) DialOption {
	return newFuncDialOption(func(o *dialOptions) {
		o.copts.Dialer = f
	})
}

func init() {
	internal.WithHealthCheckFunc = withHealthCheckFunc
}

// WithDialer returns a DialOption that specifies a function to use for dialing
// network addresses. If FailOnNonTempDialError() is set to true, and an error
// is returned by f, gRPC checks the error's Temporary() method to decide if it
// should try to reconnect to the network address.
//
// Deprecated: use WithContextDialer instead.  Will be supported throughout
// 1.x.
func WithDialer(f func(string, time.Duration) (net.Conn, error)) DialOption {
	return WithContextDialer(
		func(ctx context.Context, addr string) (net.Conn, error) {
			if deadline, ok := ctx.Deadline(); ok {
				return f(addr, time.Until(deadline))
			}
			return f(addr, 0)
		})
}

// WithStatsHandler returns a DialOption that specifies the stats handler for
// all the RPCs and underlying network connections in this ClientConn.
func WithStatsHandler(h stats.Handler) DialOption {
	return newFuncDialOption(func(o *dialOptions) {
		o.copts.StatsHandler = h
	})
}

// FailOnNonTempDialError returns a DialOption that specifies if gRPC fails on
// non-temporary dial errors. If f is true, and dialer returns a non-temporary
// error, gRPC will fail the connection to the network address and won't try to
// reconnect. The default value of FailOnNonTempDialError is false.
//
// FailOnNonTempDialError only affects the initial dial, and does not do
// anything useful unless you are also using WithBlock().
//
// This is an EXPERIMENTAL API.
func FailOnNonTempDialError(f bool) DialOption {
	return newFuncDialOption(func(o *dialOptions) {
		o.copts.FailOnNonTempDialError = f
	})
}

// WithUserAgent returns a DialOption that specifies a user agent string for all
// the RPCs.
func WithUserAgent(s string) DialOption {
	return newFuncDialOption(func(o *dialOptions) {
		o.copts.UserAgent = s
	})
}

// WithKeepaliveParams returns a DialOption that specifies keepalive parameters
// for the client transport.
func WithKeepaliveParams(kp keepalive.ClientParameters) DialOption {
	if kp.Time < internal.KeepaliveMinPingTime {
		grpclog.Warningf("Adjusting keepalive ping interval to minimum period of %v", internal.KeepaliveMinPingTime)
		kp.Time = internal.KeepaliveMinPingTime
	}
	return newFuncDialOption(func(o *dialOptions) {
		o.copts.KeepaliveParams = kp
	})
}

// WithUnaryInterceptor returns a DialOption that specifies the interceptor for
// unary RPCs.
func WithUnaryInterceptor(f UnaryClientInterceptor) DialOption {
	return newFuncDialOption(func(o *dialOptions) {
		o.unaryInt = f
	})
}

// WithChainUnaryInterceptor returns a DialOption that specifies the chained
// interceptor for unary RPCs. The first interceptor will be the outer most,
// while the last interceptor will be the inner most wrapper around the real call.
// All interceptors added by this method will be chained, and the interceptor
// defined by WithUnaryInterceptor will always be prepended to the chain.
func WithChainUnaryInterceptor(interceptors ...UnaryClientInterceptor) DialOption {
	return newFuncDialOption(func(o *dialOptions) {
		o.chainUnaryInts = append(o.chainUnaryInts, interceptors...)
	})
}

// WithStreamInterceptor returns a DialOption that specifies the interceptor for
// streaming RPCs.
func WithStreamInterceptor(f StreamClientInterceptor) DialOption {
	return newFuncDialOption(func(o *dialOptions) {
		o.streamInt = f
	})
}

// WithChainStreamInterceptor returns a DialOption that specifies the chained
// interceptor for unary RPCs. The first interceptor will be the outer most,
// while the last interceptor will be the inner most wrapper around the real call.
// All interceptors added by this method will be chained, and the interceptor
// defined by WithStreamInterceptor will always be prepended to the chain.
func WithChainStreamInterceptor(interceptors ...StreamClientInterceptor) DialOption {
	return newFuncDialOption(func(o *dialOptions) {
		o.chainStreamInts = append(o.chainStreamInts, interceptors...)
	})
}

// WithAuthority returns a DialOption that specifies the value to be used as the
// :authority pseudo-header. This value only works with WithInsecure and has no
// effect if TransportCredentials are present.
func WithAuthority(a string) DialOption {
	return newFuncDialOption(func(o *dialOptions) {
		o.authority = a
	})
}

// WithChannelzParentID returns a DialOption that specifies the channelz ID of
// current ClientConn's parent. This function is used in nested channel creation
// (e.g. grpclb dial).
//
// This API is EXPERIMENTAL.
func WithChannelzParentID(id int64) DialOption {
	return newFuncDialOption(func(o *dialOptions) {
		o.channelzParentID = id
	})
}

// WithDisableServiceConfig returns a DialOption that causes gRPC to ignore any
// service config provided by the resolver and provides a hint to the resolver
// to not fetch service configs.
//
// Note that this dial option only disables service config from resolver. If
// default service config is provided, gRPC will use the default service config.
func WithDisableServiceConfig() DialOption {
	return newFuncDialOption(func(o *dialOptions) {
		o.disableServiceConfig = true
	})
}

// WithDefaultServiceConfig returns a DialOption that configures the default
// service config, which will be used in cases where:
//
// 1. WithDisableServiceConfig is also used.
// 2. Resolver does not return a service config or if the resolver returns an
//    invalid service config.
//
// This API is EXPERIMENTAL.
func WithDefaultServiceConfig(s string) DialOption {
	return newFuncDialOption(func(o *dialOptions) {
		o.defaultServiceConfigRawJSON = &s
	})
}

// WithDisableRetry returns a DialOption that disables retries, even if the
// service config enables them.  This does not impact transparent retries, which
// will happen automatically if no data is written to the wire or if the RPC is
// unprocessed by the remote server.
//
// Retry support is currently disabled by default, but will be enabled by
// default in the future.  Until then, it may be enabled by setting the
// environment variable "GRPC_GO_RETRY" to "on".
//
// This API is EXPERIMENTAL.
func WithDisableRetry() DialOption {
	return newFuncDialOption(func(o *dialOptions) {
		o.disableRetry = true
	})
}

// WithMaxHeaderListSize returns a DialOption that specifies the maximum
// (uncompressed) size of header list that the client is prepared to accept.
func WithMaxHeaderListSize(s uint32) DialOption {
	return newFuncDialOption(func(o *dialOptions) {
		o.copts.MaxHeaderListSize = &s
	})
}

// WithDisableHealthCheck disables the LB channel health checking for all
// SubConns of this ClientConn.
//
// This API is EXPERIMENTAL.
func WithDisableHealthCheck() DialOption {
	return newFuncDialOption(func(o *dialOptions) {
		o.disableHealthCheck = true
	})
}

// withHealthCheckFunc replaces the default health check function with the
// provided one. It makes tests easier to change the health check function.
//
// For testing purpose only.
func withHealthCheckFunc(f internal.HealthChecker) DialOption {
	return newFuncDialOption(func(o *dialOptions) {
		o.healthCheckFunc = f
	})
}

func defaultDialOptions() dialOptions {
	return dialOptions{
		disableRetry:    !envconfig.Retry,
		healthCheckFunc: internal.HealthCheckFunc,
		copts: transport.ConnectOptions{
			WriteBufferSize: defaultWriteBufSize,
			ReadBufferSize:  defaultReadBufSize,
		},
		resolveNowBackoff: internalbackoff.DefaultExponential.Backoff,
<<<<<<< HEAD
=======
		withProxy:         true,
>>>>>>> 5ea85bc5
	}
}

// withGetMinConnectDeadline specifies the function that clientconn uses to
// get minConnectDeadline. This can be used to make connection attempts happen
// faster/slower.
//
// For testing purpose only.
func withMinConnectDeadline(f func() time.Duration) DialOption {
	return newFuncDialOption(func(o *dialOptions) {
		o.minConnectTimeout = f
	})
}

// withResolveNowBackoff specifies the function that clientconn uses to backoff
// between successive calls to resolver.ResolveNow().
//
// For testing purpose only.
func withResolveNowBackoff(f func(int) time.Duration) DialOption {
	return newFuncDialOption(func(o *dialOptions) {
		o.resolveNowBackoff = f
	})
}

// WithResolvers allows a list of resolver implementations to be registered
// locally with the ClientConn without needing to be globally registered via
// resolver.Register.  They will be matched against the scheme used for the
// current Dial only, and will take precedence over the global registry.
//
// This API is EXPERIMENTAL.
func WithResolvers(rs ...resolver.Builder) DialOption {
	return newFuncDialOption(func(o *dialOptions) {
		o.resolvers = append(o.resolvers, rs...)
	})
}<|MERGE_RESOLUTION|>--- conflicted
+++ resolved
@@ -72,10 +72,7 @@
 	// we need to be able to configure this in tests.
 	resolveNowBackoff func(int) time.Duration
 	resolvers         []resolver.Builder
-<<<<<<< HEAD
-=======
 	withProxy         bool
->>>>>>> 5ea85bc5
 }
 
 // DialOption configures how we set up the connection.
@@ -571,10 +568,7 @@
 			ReadBufferSize:  defaultReadBufSize,
 		},
 		resolveNowBackoff: internalbackoff.DefaultExponential.Backoff,
-<<<<<<< HEAD
-=======
 		withProxy:         true,
->>>>>>> 5ea85bc5
 	}
 }
 
