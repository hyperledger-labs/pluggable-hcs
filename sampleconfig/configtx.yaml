# Copyright IBM Corp. All Rights Reserved.
#
# SPDX-License-Identifier: Apache-2.0
#

---
################################################################################
#
#   ORGANIZATIONS
#
#   This section defines the organizational identities that can be referenced
#   in the configuration profiles.
#
################################################################################
Organizations:

    # SampleOrg defines an MSP using the sampleconfig. It should never be used
    # in production but may be used as a template for other definitions.
    - &SampleOrg
        # Name is the key by which this org will be referenced in channel
        # configuration transactions.
        # Name can include alphanumeric characters as well as dots and dashes.
        Name: SampleOrg

        # SkipAsForeign can be set to true for org definitions which are to be
        # inherited from the orderer system channel during channel creation.  This
        # is especially useful when an admin of a single org without access to the
        # MSP directories of the other orgs wishes to create a channel.  Note
        # this property must always be set to false for orgs included in block
        # creation.
        SkipAsForeign: false

        # ID is the key by which this org's MSP definition will be referenced.
        # ID can include alphanumeric characters as well as dots and dashes.
        ID: SampleOrg

        # MSPDir is the filesystem path which contains the MSP configuration.
        MSPDir: msp

        # Policies defines the set of policies at this level of the config tree
        # For organization policies, their canonical path is usually
        #   /Channel/<Application|Orderer>/<OrgName>/<PolicyName>
        Policies: &SampleOrgPolicies
            Readers:
                Type: Signature
                Rule: "OR('SampleOrg.member')"
                # If your MSP is configured with the new NodeOUs, you might
                # want to use a more specific rule like the following:
                # Rule: "OR('SampleOrg.admin', 'SampleOrg.peer', 'SampleOrg.client')"
            Writers:
                Type: Signature
                Rule: "OR('SampleOrg.member')"
                # If your MSP is configured with the new NodeOUs, you might
                # want to use a more specific rule like the following:
                # Rule: "OR('SampleOrg.admin', 'SampleOrg.client')"
            Admins:
                Type: Signature
                Rule: "OR('SampleOrg.admin')"
            Endorsement:
                Type: Signature
                Rule: "OR('SampleOrg.member')"

        # OrdererEndpoints is a list of all orderers this org runs which clients
        # and peers may to connect to to push transactions and receive blocks respectively.
        OrdererEndpoints:
            - "127.0.0.1:7050"

        # AnchorPeers defines the location of peers which can be used for
        # cross-org gossip communication. Note, this value is only encoded in
        # the genesis block in the Application section context.
        AnchorPeers:
            - Host: 127.0.0.1
              Port: 7051

################################################################################
#
#   CAPABILITIES
#
#   This section defines the capabilities of fabric network. This is a new
#   concept as of v1.1.0 and should not be utilized in mixed networks with
#   v1.0.x peers and orderers.  Capabilities define features which must be
#   present in a fabric binary for that binary to safely participate in the
#   fabric network.  For instance, if a new MSP type is added, newer binaries
#   might recognize and validate the signatures from this type, while older
#   binaries without this support would be unable to validate those
#   transactions.  This could lead to different versions of the fabric binaries
#   having different world states.  Instead, defining a capability for a channel
#   informs those binaries without this capability that they must cease
#   processing transactions until they have been upgraded.  For v1.0.x if any
#   capabilities are defined (including a map with all capabilities turned off)
#   then the v1.0.x peer will deliberately crash.
#
################################################################################
Capabilities:
    # Channel capabilities apply to both the orderers and the peers and must be
    # supported by both.
    # Set the value of the capability to true to require it.
    Channel: &ChannelCapabilities
        # V2.0 for Channel is a catchall flag for behavior which has been
        # determined to be desired for all orderers and peers running at the v2.0.0
        # level, but which would be incompatible with orderers and peers from
        # prior releases.
        # Prior to enabling V2.0 channel capabilities, ensure that all
        # orderers and peers on a channel are at v2.0.0 or later.
        V2_0: true

    # Orderer capabilities apply only to the orderers, and may be safely
    # used with prior release peers.
    # Set the value of the capability to true to require it.
    Orderer: &OrdererCapabilities
        # V1.1 for Orderer is a catchall flag for behavior which has been
        # determined to be desired for all orderers running at the v1.1.x
        # level, but which would be incompatible with orderers from prior releases.
        # Prior to enabling V2.0 orderer capabilities, ensure that all
        # orderers on a channel are at v2.0.0 or later.
        V2_0: true

    # Application capabilities apply only to the peer network, and may be safely
    # used with prior release orderers.
    # Set the value of the capability to true to require it.
    Application: &ApplicationCapabilities
        # V2.0 for Application enables the new non-backwards compatible
        # features and fixes of fabric v2.0.
        # Prior to enabling V2.0 orderer capabilities, ensure that all
        # orderers on a channel are at v2.0.0 or later.
        V2_0: true

################################################################################
#
#   APPLICATION
#
#   This section defines the values to encode into a config transaction or
#   genesis block for application-related parameters.
#
################################################################################
Application: &ApplicationDefaults
    ACLs: &ACLsDefault
        # This section provides defaults for policies for various resources
        # in the system. These "resources" could be functions on system chaincodes
        # (e.g., "GetBlockByNumber" on the "qscc" system chaincode) or other resources
        # (e.g.,who can receive Block events). This section does NOT specify the resource's
        # definition or API, but just the ACL policy for it.
        #
        # Users can override these defaults with their own policy mapping by defining the
        # mapping under ACLs in their channel definition

        #---New Lifecycle System Chaincode (_lifecycle) function to policy mapping for access control--#

        # ACL policy for _lifecycle's "CheckCommitReadiness" function
        _lifecycle/CheckCommitReadiness: /Channel/Application/Writers

        # ACL policy for _lifecycle's "CommitChaincodeDefinition" function
        _lifecycle/CommitChaincodeDefinition: /Channel/Application/Writers

        # ACL policy for _lifecycle's "QueryChaincodeDefinition" function
        _lifecycle/QueryChaincodeDefinition: /Channel/Application/Readers

        # ACL policy for _lifecycle's "QueryChaincodeDefinitions" function
        _lifecycle/QueryChaincodeDefinitions: /Channel/Application/Readers

        #---Lifecycle System Chaincode (lscc) function to policy mapping for access control---#

        # ACL policy for lscc's "getid" function
        lscc/ChaincodeExists: /Channel/Application/Readers

        # ACL policy for lscc's "getdepspec" function
        lscc/GetDeploymentSpec: /Channel/Application/Readers

        # ACL policy for lscc's "getccdata" function
        lscc/GetChaincodeData: /Channel/Application/Readers

        # ACL Policy for lscc's "getchaincodes" function
        lscc/GetInstantiatedChaincodes: /Channel/Application/Readers

        #---Query System Chaincode (qscc) function to policy mapping for access control---#

        # ACL policy for qscc's "GetChainInfo" function
        qscc/GetChainInfo: /Channel/Application/Readers

        # ACL policy for qscc's "GetBlockByNumber" function
        qscc/GetBlockByNumber: /Channel/Application/Readers

        # ACL policy for qscc's  "GetBlockByHash" function
        qscc/GetBlockByHash: /Channel/Application/Readers

        # ACL policy for qscc's "GetTransactionByID" function
        qscc/GetTransactionByID: /Channel/Application/Readers

        # ACL policy for qscc's "GetBlockByTxID" function
        qscc/GetBlockByTxID: /Channel/Application/Readers

        #---Configuration System Chaincode (cscc) function to policy mapping for access control---#

        # ACL policy for cscc's "GetConfigBlock" function
        cscc/GetConfigBlock: /Channel/Application/Readers

        # ACL policy for cscc's "GetConfigTree" function
        cscc/GetConfigTree: /Channel/Application/Readers

        # ACL policy for cscc's "SimulateConfigTreeUpdate" function
        cscc/SimulateConfigTreeUpdate: /Channel/Application/Readers

        #---Miscellaneous peer function to policy mapping for access control---#

        # ACL policy for invoking chaincodes on peer
        peer/Propose: /Channel/Application/Writers

        # ACL policy for chaincode to chaincode invocation
        peer/ChaincodeToChaincode: /Channel/Application/Readers

        #---Events resource to policy mapping for access control###---#

        # ACL policy for sending block events
        event/Block: /Channel/Application/Readers

        # ACL policy for sending filtered block events
        event/FilteredBlock: /Channel/Application/Readers

    # Organizations lists the orgs participating on the application side of the
    # network.
    Organizations:

    # Policies defines the set of policies at this level of the config tree
    # For Application policies, their canonical path is
    #   /Channel/Application/<PolicyName>
    Policies: &ApplicationDefaultPolicies
        LifecycleEndorsement:
            Type: ImplicitMeta
            Rule: "MAJORITY Endorsement"
        Endorsement:
            Type: ImplicitMeta
            Rule: "MAJORITY Endorsement"
        Readers:
            Type: ImplicitMeta
            Rule: "ANY Readers"
        Writers:
            Type: ImplicitMeta
            Rule: "ANY Writers"
        Admins:
            Type: ImplicitMeta
            Rule: "MAJORITY Admins"

    # Capabilities describes the application level capabilities, see the
    # dedicated Capabilities section elsewhere in this file for a full
    # description
    Capabilities:
        <<: *ApplicationCapabilities

################################################################################
#
#   ORDERER
#
#   This section defines the values to encode into a config transaction or
#   genesis block for orderer related parameters.
#
################################################################################
Orderer: &OrdererDefaults

    # Orderer Type: The orderer implementation to start.
    # Available types are "solo", "kafka" and "etcdraft".
    OrdererType: solo

    # Addresses used to be the list of orderer addresses that clients and peers
    # could connect to.  However, this does not allow clients to associate orderer
    # addresses and orderer organizations which can be useful for things such
    # as TLS validation.  The preferred way to specify orderer addresses is now
    # to include the OrdererEndpoints item in your org definition
    Addresses:
        # - 127.0.0.1:7050

    # Batch Timeout: The amount of time to wait before creating a batch.
    BatchTimeout: 2s

    # Batch Size: Controls the number of messages batched into a block.
    # The orderer views messages opaquely, but typically, messages may
    # be considered to be Fabric transactions.  The 'batch' is the group
    # of messages in the 'data' field of the block.  Blocks will be a few kb
    # larger than the batch size, when signatures, hashes, and other metadata
    # is applied.
    BatchSize:

        # Max Message Count: The maximum number of messages to permit in a
        # batch.  No block will contain more than this number of messages.
        MaxMessageCount: 500

        # Absolute Max Bytes: The absolute maximum number of bytes allowed for
        # the serialized messages in a batch. The maximum block size is this value
        # plus the size of the associated metadata (usually a few KB depending
        # upon the size of the signing identities). Any transaction larger than
        # this value will be rejected by ordering. If the "kafka" OrdererType is
        # selected, set 'message.max.bytes' and 'replica.fetch.max.bytes' on
        # the Kafka brokers to a value that is larger than this one.
        AbsoluteMaxBytes: 10 MB

        # Preferred Max Bytes: The preferred maximum number of bytes allowed
        # for the serialized messages in a batch. Roughly, this field may be considered
        # the best effort maximum size of a batch. A batch will fill with messages
        # until this size is reached (or the max message count, or batch timeout is
        # exceeded).  If adding a new message to the batch would cause the batch to
        # exceed the preferred max bytes, then the current batch is closed and written
        # to a block, and a new batch containing the new message is created.  If a
        # message larger than the preferred max bytes is received, then its batch
        # will contain only that message.  Because messages may be larger than
        # preferred max bytes (up to AbsoluteMaxBytes), some batches may exceed
        # the preferred max bytes, but will always contain exactly one transaction.
        PreferredMaxBytes: 2 MB

    # Max Channels is the maximum number of channels to allow on the ordering
    # network. When set to 0, this implies no maximum number of channels.
    MaxChannels: 0

    Kafka:
        # Brokers: A list of Kafka brokers to which the orderer connects. Edit
        # this list to identify the brokers of the ordering service.
        # NOTE: Use IP:port notation.
        Brokers:
            - kafka0:9092
            - kafka1:9092
            - kafka2:9092

    Hcs:
        TopicId: 0.0.1230
        # a list of public keys with type for orderers in the channel. the public keys are for HCS message
        # signature verification
        PublicKeys:
            #- Type: ed25519
            #  Key: 302a300506032b657003210023452d9c2cc4e01deb670780f8e6d4e31badd1f5d2f5464971b490232a601c30
        # Reassemble Timeout: The amount of time to wait for the next chunk before dropping the whole message
        ReassembleTimeout: 30s

    # EtcdRaft defines configuration which must be set when the "etcdraft"
    # orderertype is chosen.
    EtcdRaft:
        # The set of Raft replicas for this network. For the etcd/raft-based
        # implementation, we expect every replica to also be an OSN. Therefore,
        # a subset of the host:port items enumerated in this list should be
        # replicated under the Orderer.Addresses key above.
        Consenters:
            - Host: raft0.example.com
              Port: 7050
              ClientTLSCert: path/to/ClientTLSCert0
              ServerTLSCert: path/to/ServerTLSCert0
            - Host: raft1.example.com
              Port: 7050
              ClientTLSCert: path/to/ClientTLSCert1
              ServerTLSCert: path/to/ServerTLSCert1
            - Host: raft2.example.com
              Port: 7050
              ClientTLSCert: path/to/ClientTLSCert2
              ServerTLSCert: path/to/ServerTLSCert2

        # Options to be specified for all the etcd/raft nodes. The values here
        # are the defaults for all new channels and can be modified on a
        # per-channel basis via configuration updates.
        Options:
            # TickInterval is the time interval between two Node.Tick invocations.
            TickInterval: 500ms

            # ElectionTick is the number of Node.Tick invocations that must pass
            # between elections. That is, if a follower does not receive any
            # message from the leader of current term before ElectionTick has
            # elapsed, it will become candidate and start an election.
            # ElectionTick must be greater than HeartbeatTick.
            ElectionTick: 10

            # HeartbeatTick is the number of Node.Tick invocations that must
            # pass between heartbeats. That is, a leader sends heartbeat
            # messages to maintain its leadership every HeartbeatTick ticks.
            HeartbeatTick: 1

            # MaxInflightBlocks limits the max number of in-flight append messages
            # during optimistic replication phase.
            MaxInflightBlocks: 5

            # SnapshotIntervalSize defines number of bytes per which a snapshot is taken
            SnapshotIntervalSize: 16 MB

    # Organizations lists the orgs participating on the orderer side of the
    # network.
    Organizations:

    # Policies defines the set of policies at this level of the config tree
    # For Orderer policies, their canonical path is
    #   /Channel/Orderer/<PolicyName>
    Policies:
        Readers:
            Type: ImplicitMeta
            Rule: "ANY Readers"
        Writers:
            Type: ImplicitMeta
            Rule: "ANY Writers"
        Admins:
            Type: ImplicitMeta
            Rule: "MAJORITY Admins"
        # BlockValidation specifies what signatures must be included in the block
        # from the orderer for the peer to validate it.
        BlockValidation:
            Type: ImplicitMeta
            Rule: "ANY Writers"

    # Capabilities describes the orderer level capabilities, see the
    # dedicated Capabilities section elsewhere in this file for a full
    # description
    Capabilities:
        <<: *OrdererCapabilities

################################################################################
#
#   CHANNEL
#
#   This section defines the values to encode into a config transaction or
#   genesis block for channel related parameters.
#
################################################################################
Channel: &ChannelDefaults
    # Policies defines the set of policies at this level of the config tree
    # For Channel policies, their canonical path is
    #   /Channel/<PolicyName>
    Policies:
        # Who may invoke the 'Deliver' API
        Readers:
            Type: ImplicitMeta
            Rule: "ANY Readers"
        # Who may invoke the 'Broadcast' API
        Writers:
            Type: ImplicitMeta
            Rule: "ANY Writers"
        # By default, who may modify elements at this config level
        Admins:
            Type: ImplicitMeta
            Rule: "MAJORITY Admins"


    # Capabilities describes the channel level capabilities, see the
    # dedicated Capabilities section elsewhere in this file for a full
    # description
    Capabilities:
        <<: *ChannelCapabilities

################################################################################
#
#   PROFILES
#
#   Different configuration profiles may be encoded here to be specified as
#   parameters to the configtxgen tool. The profiles which specify consortiums
#   are to be used for generating the orderer genesis block. With the correct
#   consortium members defined in the orderer genesis block, channel creation
#   requests may be generated with only the org member names and a consortium
#   name.
#
################################################################################
Profiles:

    # SampleSingleMSPSolo defines a configuration which uses the Solo orderer,
    # and contains a single MSP definition (the MSP sampleconfig).
    # The Consortium SampleConsortium has only a single member, SampleOrg.
    SampleSingleMSPSolo:
        <<: *ChannelDefaults
        Orderer:
            <<: *OrdererDefaults
            Organizations:
                - *SampleOrg
        Consortiums:
            SampleConsortium:
                Organizations:
                    - *SampleOrg

    # SampleSingleMSPKafka defines a configuration that differs from the
    # SampleSingleMSPSolo one only in that it uses the Kafka-based orderer.
    SampleSingleMSPKafka:
        <<: *ChannelDefaults
        Orderer:
            <<: *OrdererDefaults
            OrdererType: kafka
            Organizations:
                - *SampleOrg
        Consortiums:
            SampleConsortium:
                Organizations:
                    - *SampleOrg

    # SampleSingleMSPHcs defines a configuration that differs from the
    # SampleSingleMSPSolo one only in that it uses the HCS-based orderer.
    SampleSingleMSPHcs:
        <<: *ChannelDefaults
        Orderer:
            <<: *OrdererDefaults
            OrdererType: hcs
            Organizations:
                - *SampleOrg
        Consortiums:
            SampleConsortium:
                Organizations:
                    - *SampleOrg

    # SampleInsecureSolo defines a configuration which uses the Solo orderer,
    # contains no MSP definitions, and allows all transactions and channel
    # creation requests for the consortium SampleConsortium.
    SampleInsecureSolo:
        <<: *ChannelDefaults
        Orderer:
            <<: *OrdererDefaults
        Consortiums:
            SampleConsortium:
                Organizations:

    # SampleInsecureKafka defines a configuration that differs from the
    # SampleInsecureSolo one only in that it uses the Kafka-based orderer.
    SampleInsecureKafka:
        <<: *ChannelDefaults
        Orderer:
<<<<<<< HEAD
            <<: *OrdererDefaults
            OrdererType: kafka
        Consortiums:
            SampleConsortium:
                Organizations:

    # SampleInsecureHcs defines a configuration that differs from the
    # SampleInsecureSolo one only in that it uses the HCS-based orderer.
    SampleInsecureHcs:
        <<: *ChannelDefaults
        Orderer:
            <<: *OrdererDefaults
            OrdererType: hcs
=======
            <<: *OrdererDefaults
            OrdererType: kafka
>>>>>>> 5ea85bc5
        Consortiums:
            SampleConsortium:
                Organizations:

    # SampleDevModeSolo defines a configuration which uses the Solo orderer,
    # contains the sample MSP as both orderer and consortium member, and
    # requires only basic membership for admin privileges. It also defines
    # an Application on the ordering system channel, which should usually
    # be avoided.
    SampleDevModeSolo:
        <<: *ChannelDefaults
        Orderer:
            <<: *OrdererDefaults
            Organizations:
                - <<: *SampleOrg
                  Policies:
                      <<: *SampleOrgPolicies
                      Admins:
                          Type: Signature
                          Rule: "OR('SampleOrg.member')"
        Application:
            <<: *ApplicationDefaults
            Organizations:
                - <<: *SampleOrg
                  Policies:
                      <<: *SampleOrgPolicies
                      Admins:
                          Type: Signature
                          Rule: "OR('SampleOrg.member')"
        Consortiums:
            SampleConsortium:
                Organizations:
                    - <<: *SampleOrg
                      Policies:
                          <<: *SampleOrgPolicies
                          Admins:
                              Type: Signature
                              Rule: "OR('SampleOrg.member')"

    # SampleDevModeKafka defines a configuration that differs from the
    # SampleDevModeSolo one only in that it uses the Kafka-based orderer.
    SampleDevModeKafka:
        <<: *ChannelDefaults
        Orderer:
            <<: *OrdererDefaults
            OrdererType: kafka
            Organizations:
                - <<: *SampleOrg
                  Policies:
                      <<: *SampleOrgPolicies
                      Admins:
                          Type: Signature
                          Rule: "OR('SampleOrg.member')"
        Application:
            <<: *ApplicationDefaults
            Organizations:
                - <<: *SampleOrg
                  Policies:
                      <<: *SampleOrgPolicies
                      Admins:
                          Type: Signature
                          Rule: "OR('SampleOrg.member')"
        Consortiums:
            SampleConsortium:
                Organizations:
                    - <<: *SampleOrg
                      Policies:
                          <<: *SampleOrgPolicies
                          Admins:
                              Type: Signature
                              Rule: "OR('SampleOrg.member')"

    # SampleDevModeHcs defines a configuration that differs from the
    # SampleDevModeSolo one only in that it uses the HCS-based orderer.
    SampleDevModeHcs:
        <<: *ChannelDefaults
        Orderer:
            <<: *OrdererDefaults
            OrdererType: hcs
            Organizations:
                - <<: *SampleOrg
                  Policies:
                      <<: *SampleOrgPolicies
                      Admins:
                          Type: Signature
                          Rule: "OR('SampleOrg.member')"
        Application:
            <<: *ApplicationDefaults
            Organizations:
                - <<: *SampleOrg
                  Policies:
                      <<: *SampleOrgPolicies
                      Admins:
                          Type: Signature
                          Rule: "OR('SampleOrg.member')"
        Consortiums:
            SampleConsortium:
                Organizations:
                    - <<: *SampleOrg
                      Policies:
                          <<: *SampleOrgPolicies
                          Admins:
                              Type: Signature
                              Rule: "OR('SampleOrg.member')"

    # SampleSingleMSPChannel defines a channel with only the sample org as a
    # member. It is designed to be used in conjunction with SampleSingleMSPSolo
    # and SampleSingleMSPKafka orderer profiles.   Note, for channel creation
    # profiles, only the 'Application' section and consortium # name are
    # considered.
    SampleSingleMSPChannel:
        <<: *ChannelDefaults
        Consortium: SampleConsortium
        Application:
            <<: *ApplicationDefaults
            Organizations:
                - <<: *SampleOrg

    # SampleDevModeEtcdRaft defines a configuration that differs from the
    # SampleDevModeSolo one only in that it uses the etcd/raft-based orderer.
    SampleDevModeEtcdRaft:
        <<: *ChannelDefaults
        Orderer:
            <<: *OrdererDefaults
            OrdererType: etcdraft
            Organizations:
                - <<: *SampleOrg
                  Policies:
                      <<: *SampleOrgPolicies
                      Admins:
                          Type: Signature
                          Rule: "OR('SampleOrg.member')"
        Application:
            <<: *ApplicationDefaults
            Organizations:
                - <<: *SampleOrg
                  Policies:
                      <<: *SampleOrgPolicies
                      Admins:
                          Type: Signature
                          Rule: "OR('SampleOrg.member')"
        Consortiums:
            SampleConsortium:
                Organizations:
                    - <<: *SampleOrg
                      Policies:
                          <<: *SampleOrgPolicies
                          Admins:
                              Type: Signature
                              Rule: "OR('SampleOrg.member')"<|MERGE_RESOLUTION|>--- conflicted
+++ resolved
@@ -509,7 +509,6 @@
     SampleInsecureKafka:
         <<: *ChannelDefaults
         Orderer:
-<<<<<<< HEAD
             <<: *OrdererDefaults
             OrdererType: kafka
         Consortiums:
@@ -523,10 +522,6 @@
         Orderer:
             <<: *OrdererDefaults
             OrdererType: hcs
-=======
-            <<: *OrdererDefaults
-            OrdererType: kafka
->>>>>>> 5ea85bc5
         Consortiums:
             SampleConsortium:
                 Organizations:
