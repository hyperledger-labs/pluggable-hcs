--- conflicted
+++ resolved
@@ -549,11 +549,7 @@
     externalBuilders: []
         # - path: /path/to/directory
         #   name: descriptive-builder-name
-<<<<<<< HEAD
-        #   environmentWhitelist:
-=======
         #   propagateEnvironment:
->>>>>>> 5ea85bc5
         #      - ENVVAR_NAME_TO_PROPAGATE_FROM_PEER
         #      - GOPROXY
 
