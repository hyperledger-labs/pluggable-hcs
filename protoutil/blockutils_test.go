--- conflicted
+++ resolved
@@ -332,7 +332,6 @@
 		_, err := protoutil.GetLastConfigIndexFromBlock(block)
 		assert.Error(t, err)
 		assert.Contains(t, err.Error(), "failed to retrieve metadata: error unmarshaling metadata at index [SIGNATURES]")
-<<<<<<< HEAD
 	})
 
 	t.Run("block with malformed orderer block metadata", func(t *testing.T) {
@@ -342,17 +341,6 @@
 		assert.Contains(t, err.Error(), "failed to unmarshal orderer block metadata")
 	})
 
-=======
-	})
-
-	t.Run("block with malformed orderer block metadata", func(t *testing.T) {
-		block.Metadata.Metadata[cb.BlockMetadataIndex_SIGNATURES] = protoutil.MarshalOrPanic(&cb.Metadata{Value: []byte("banana")})
-		_, err := protoutil.GetLastConfigIndexFromBlock(block)
-		assert.Error(t, err)
-		assert.Contains(t, err.Error(), "failed to unmarshal orderer block metadata")
-	})
-
->>>>>>> 5ea85bc5
 	// TODO: FAB-15864 remove the tests below when we stop supporting upgrade from
 	//       pre-1.4.1 orderer
 	t.Run("block with deprecated (pre-1.4.1) last config", func(t *testing.T) {
