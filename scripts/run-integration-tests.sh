--- conflicted
+++ resolved
@@ -11,38 +11,6 @@
 set -eu
 
 fabric_dir="$(cd "$(dirname "$0")/.." && pwd)"
-<<<<<<< HEAD
-
-cd "$fabric_dir"
-
-dirs=()
-if [ "${#}" -eq 0 ]; then
-  specs=()
-  specs=("$(grep -Ril --exclude-dir=vendor --exclude-dir=scripts "RunSpecs" . | grep integration)")
-  for spec in ${specs[*]}; do
-    dirs+=("$(dirname "${spec}")")
-  done
-else
-  dirs=("$@")
-fi
-
-totalAgents=${SYSTEM_TOTALJOBSINPHASE:-0}   # standard VSTS variables available using parallel execution; total number of parallel jobs running
-agentNumber=${SYSTEM_JOBPOSITIONINPHASE:-0} # current job position
-testCount=${#dirs[@]}
-
-# below conditions are used if parallel pipeline is not used. i.e. pipeline is running with single agent (no parallel configuration)
-if [ "$totalAgents" -eq 0 ]; then totalAgents=1; fi
-if [ "$agentNumber" -eq 0 ]; then agentNumber=1; fi
-
-declare -a files
-for ((i = "$agentNumber"; i <= "$testCount"; )); do
-  files+=("${dirs[$i - 1]}")
-  i=$((${i} + ${totalAgents}))
-done
-
-echo "Running the following test suites: ${files[*]}"
-ginkgo -keepGoing --slowSpecThreshold 60 ${files[*]}
-=======
 cd "$fabric_dir"
 
 declare -a test_dirs
@@ -62,5 +30,4 @@
 done
 
 printf "\nRunning the following test suites:\n\n%s\n\nStarting tests...\n\n" "$(echo "${dirs[@]}" | tr -s ' ' '\n')"
-ginkgo -keepGoing --slowSpecThreshold 60 "${dirs[@]}"
->>>>>>> 5ea85bc5
+ginkgo -keepGoing --slowSpecThreshold 60 "${dirs[@]}"