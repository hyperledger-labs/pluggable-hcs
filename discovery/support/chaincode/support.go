/*
Copyright IBM Corp. All Rights Reserved.

SPDX-License-Identifier: Apache-2.0
*/

package chaincode

import (
	"github.com/golang/protobuf/proto"
	common2 "github.com/hyperledger/fabric-protos-go/common"
	"github.com/hyperledger/fabric/common/chaincode"
	"github.com/hyperledger/fabric/common/flogging"
	"github.com/hyperledger/fabric/common/policies"
	"github.com/hyperledger/fabric/common/policies/inquire"
)

var logger = flogging.MustGetLogger("discovery.DiscoverySupport")

type MetadataRetriever interface {
	Metadata(channel string, cc string, collections ...string) *chaincode.Metadata
}

// DiscoverySupport implements support that is used for service discovery
// that is related to chaincode
type DiscoverySupport struct {
	ci MetadataRetriever
}

// NewDiscoverySupport creates a new DiscoverySupport
func NewDiscoverySupport(ci MetadataRetriever) *DiscoverySupport {
	s := &DiscoverySupport{
		ci: ci,
	}
	return s
}

<<<<<<< HEAD
func (s *DiscoverySupport) PoliciesByChaincode(channel string, cc string, _ ...string) []policies.InquireablePolicy {
	chaincodeData := s.ci.Metadata(channel, cc, false)
=======
func (s *DiscoverySupport) PoliciesByChaincode(channel string, cc string, collections ...string) []policies.InquireablePolicy {
	chaincodeData := s.ci.Metadata(channel, cc, collections...)
>>>>>>> 5ea85bc5
	if chaincodeData == nil {
		logger.Infof("Chaincode %s wasn't found", cc)
		return nil
	}

	// chaincode policy
	pol := &common2.SignaturePolicyEnvelope{}
	if err := proto.Unmarshal(chaincodeData.Policy, pol); err != nil {
		logger.Errorf("Failed unmarshaling policy for chaincode '%s': %s", cc, err)
		return nil
	}
	if len(pol.Identities) == 0 || pol.Rule == nil {
		logger.Errorf("Invalid policy, either Identities(%v) or Rule(%v) are empty", pol.Identities, pol.Rule)
		return nil
	}
<<<<<<< HEAD
	return []policies.InquireablePolicy{inquire.NewInquireableSignaturePolicy(pol)}
=======
	// chaincodeData.CollectionPolicies will be nil when using legacy lifecycle (lscc)
	// because collection endorsement policies are not supported in lscc
	chaincodePolicy := inquire.NewInquireableSignaturePolicy(pol)
	if chaincodeData.CollectionPolicies == nil || len(collections) == 0 {
		return []policies.InquireablePolicy{chaincodePolicy}
	}

	// process any collection policies
	inquireablePolicies := make(map[string]struct{})
	uniqueInquireablePolicies := []policies.InquireablePolicy{}

	for _, collectionName := range collections {
		// default to the chaincode policy if the collection policy doesn't exist
		if _, collectionPolicyExists := chaincodeData.CollectionPolicies[collectionName]; !collectionPolicyExists {
			if _, exists := inquireablePolicies[string(chaincodeData.Policy)]; !exists {
				uniqueInquireablePolicies = append(uniqueInquireablePolicies, chaincodePolicy)
				inquireablePolicies[string(chaincodeData.Policy)] = struct{}{}
			}
			continue
		}

		collectionPolicy := chaincodeData.CollectionPolicies[collectionName]
		pol := &common2.SignaturePolicyEnvelope{}
		if err := proto.Unmarshal(collectionPolicy, pol); err != nil {
			logger.Errorf("Failed unmarshaling collection policy for chaincode '%s' collection '%s': %s", cc, collectionName, err)
			return nil
		}
		if len(pol.Identities) == 0 || pol.Rule == nil {
			logger.Errorf("Invalid collection policy, either Identities(%v) or Rule(%v) are empty", pol.Identities, pol.Rule)
			return nil
		}
		// only add to uniqueInquireablePolicies if the policy doesn't already exist there
		// this prevents duplicate inquireablePolicies from being returned
		if _, exists := inquireablePolicies[string(collectionPolicy)]; !exists {
			uniqueInquireablePolicies = append(uniqueInquireablePolicies, inquire.NewInquireableSignaturePolicy(pol))
			inquireablePolicies[string(collectionPolicy)] = struct{}{}
		}
	}

	return uniqueInquireablePolicies
>>>>>>> 5ea85bc5
}<|MERGE_RESOLUTION|>--- conflicted
+++ resolved
@@ -35,13 +35,8 @@
 	return s
 }
 
-<<<<<<< HEAD
-func (s *DiscoverySupport) PoliciesByChaincode(channel string, cc string, _ ...string) []policies.InquireablePolicy {
-	chaincodeData := s.ci.Metadata(channel, cc, false)
-=======
 func (s *DiscoverySupport) PoliciesByChaincode(channel string, cc string, collections ...string) []policies.InquireablePolicy {
 	chaincodeData := s.ci.Metadata(channel, cc, collections...)
->>>>>>> 5ea85bc5
 	if chaincodeData == nil {
 		logger.Infof("Chaincode %s wasn't found", cc)
 		return nil
@@ -57,9 +52,6 @@
 		logger.Errorf("Invalid policy, either Identities(%v) or Rule(%v) are empty", pol.Identities, pol.Rule)
 		return nil
 	}
-<<<<<<< HEAD
-	return []policies.InquireablePolicy{inquire.NewInquireableSignaturePolicy(pol)}
-=======
 	// chaincodeData.CollectionPolicies will be nil when using legacy lifecycle (lscc)
 	// because collection endorsement policies are not supported in lscc
 	chaincodePolicy := inquire.NewInquireableSignaturePolicy(pol)
@@ -100,5 +92,4 @@
 	}
 
 	return uniqueInquireablePolicies
->>>>>>> 5ea85bc5
 }