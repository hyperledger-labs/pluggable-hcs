--- conflicted
+++ resolved
@@ -83,18 +83,10 @@
 		test := test
 		t.Run(test.name, func(t *testing.T) {
 			sup := NewDiscoverySupport(&mockMetadataRetriever{res: test.input})
-<<<<<<< HEAD
-			res := sup.PoliciesByChaincode("", "")
-			if test.shouldBeNil {
-				assert.Nil(t, res)
-			} else {
-				assert.NotNil(t, res)
-=======
 			res := sup.PoliciesByChaincode("", "", test.collNames...)
 			assert.Equal(t, len(res), len(test.expectedReturn))
 			for i := 0; i < len(test.expectedReturn); i++ {
 				assert.Equal(t, res[i].SatisfiedBy(), test.expectedReturn[i].SatisfiedBy())
->>>>>>> 5ea85bc5
 			}
 		})
 	}
