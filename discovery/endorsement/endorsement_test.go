/*
Copyright IBM Corp. All Rights Reserved.

SPDX-License-Identifier: Apache-2.0
*/

package endorsement

import (
	"fmt"
	"testing"

	"github.com/golang/protobuf/proto"
	discoveryprotos "github.com/hyperledger/fabric-protos-go/discovery"
	"github.com/hyperledger/fabric-protos-go/gossip"
	"github.com/hyperledger/fabric-protos-go/msp"
	"github.com/hyperledger/fabric-protos-go/peer"
	"github.com/hyperledger/fabric/common/chaincode"
	"github.com/hyperledger/fabric/common/policies"
	"github.com/hyperledger/fabric/common/policies/inquire"
	"github.com/hyperledger/fabric/gossip/api"
	"github.com/hyperledger/fabric/gossip/common"
	"github.com/hyperledger/fabric/gossip/discovery"
	"github.com/hyperledger/fabric/protoutil"
	"github.com/pkg/errors"
	"github.com/stretchr/testify/assert"
	"github.com/stretchr/testify/mock"
)

var pkiID2MSPID = map[string]string{
	"p0":  "Org0MSP",
	"p1":  "Org1MSP",
	"p2":  "Org2MSP",
	"p3":  "Org3MSP",
	"p4":  "Org4MSP",
	"p5":  "Org5MSP",
	"p6":  "Org6MSP",
	"p7":  "Org7MSP",
	"p8":  "Org8MSP",
	"p9":  "Org9MSP",
	"p10": "Org10MSP",
	"p11": "Org11MSP",
	"p12": "Org12MSP",
	"p13": "Org13MSP",
	"p14": "Org14MSP",
	"p15": "Org15MSP",
}

func TestPeersForEndorsement(t *testing.T) {
	extractPeers := func(desc *discoveryprotos.EndorsementDescriptor) map[string]struct{} {
		res := map[string]struct{}{}
		for _, endorsers := range desc.EndorsersByGroups {
			for _, p := range endorsers.Peers {
				res[string(p.Identity)] = struct{}{}
				assert.Equal(t, string(p.Identity), string(p.MembershipInfo.Payload))
				assert.Equal(t, string(p.Identity), string(p.StateInfo.Payload))
			}
		}
		return res
	}
	cc := "chaincode"
	g := &gossipMock{}
	pf := &policyFetcherMock{}
	ccWithMissingPolicy := "chaincodeWithMissingPolicy"
	channel := common.ChannelID("test")
	alivePeers := peerSet{
		newPeer(0),
		newPeer(2),
		newPeer(4),
		newPeer(6),
		newPeer(8),
		newPeer(10),
		newPeer(11),
		newPeer(12),
	}

	identities := identitySet(pkiID2MSPID)

	chanPeers := peerSet{
		newPeer(0).withChaincode(cc, "1.0"),
		newPeer(3).withChaincode(cc, "1.0"),
		newPeer(6).withChaincode(cc, "1.0"),
		newPeer(9).withChaincode(cc, "1.0"),
		newPeer(11).withChaincode(cc, "1.0"),
		newPeer(12).withChaincode(cc, "1.0"),
	}
	g.On("Peers").Return(alivePeers.toMembers())
	g.On("IdentityInfo").Return(identities)

	// Scenario I: Policy isn't found
	t.Run("PolicyNotFound", func(t *testing.T) {
		pf.On("PoliciesByChaincode", ccWithMissingPolicy).Return(nil).Once()
		g.On("PeersOfChannel").Return(chanPeers.toMembers()).Once()
		mf := &metadataFetcher{}
		mf.On("Metadata").Return(&chaincode.Metadata{
			Name:    cc,
			Version: "1.0",
		}).Once()
		analyzer := NewEndorsementAnalyzer(g, pf, &principalEvaluatorMock{}, mf)
		desc, err := analyzer.PeersForEndorsement(channel, &discoveryprotos.ChaincodeInterest{
			Chaincodes: []*discoveryprotos.ChaincodeCall{
				{
					Name: ccWithMissingPolicy,
				},
			},
		})
		assert.Nil(t, desc)
		assert.Equal(t, "policy not found", err.Error())
	})

	t.Run("NotEnoughPeers", func(t *testing.T) {
		// Scenario II: Policy is found but not enough peers to satisfy the policy.
		// The policy requires a signature from:
		// p1 and p6, or
		// p11 x2 (twice), but we only have a single peer in the alive view for p11
		pb := principalBuilder{}
		policy := pb.newSet().addPrincipal(peerRole("p1")).addPrincipal(peerRole("p6")).
			newSet().addPrincipal(peerRole("p11")).addPrincipal(peerRole("p11")).buildPolicy()
		g.On("PeersOfChannel").Return(chanPeers.toMembers()).Once()
		mf := &metadataFetcher{}
		mf.On("Metadata").Return(&chaincode.Metadata{Name: cc, Version: "1.0"}).Once()
		analyzer := NewEndorsementAnalyzer(g, pf, &principalEvaluatorMock{}, mf)
		pf.On("PoliciesByChaincode", cc).Return(policy).Once()
		desc, err := analyzer.PeersForEndorsement(channel, &discoveryprotos.ChaincodeInterest{
			Chaincodes: []*discoveryprotos.ChaincodeCall{
				{
					Name: cc,
				},
			},
		})
		assert.Nil(t, desc)
		assert.Equal(t, err.Error(), "no peer combination can satisfy the endorsement policy")
	})

	t.Run("DisjointViews", func(t *testing.T) {
		pb := principalBuilder{}
		// Scenario III: Policy is found and there are enough peers to satisfy
		// only 1 type of principal combination: p0 and p6.
		// However, the combination of a signature from p10 and p12
		// cannot be satisfied because p10 is not in the channel view but only in the alive view
		policy := pb.newSet().addPrincipal(peerRole("p0")).addPrincipal(peerRole("p6")).
			newSet().addPrincipal(peerRole("p10")).addPrincipal(peerRole("p12")).buildPolicy()
		g.On("PeersOfChannel").Return(chanPeers.toMembers()).Once()
		mf := &metadataFetcher{}
		mf.On("Metadata").Return(&chaincode.Metadata{
			Name:    cc,
			Version: "1.0",
		}).Once()
		analyzer := NewEndorsementAnalyzer(g, pf, &principalEvaluatorMock{}, mf)
		pf.On("PoliciesByChaincode", cc).Return(policy).Once()
		desc, err := analyzer.PeersForEndorsement(channel, &discoveryprotos.ChaincodeInterest{
			Chaincodes: []*discoveryprotos.ChaincodeCall{
				{
					Name: cc,
				},
			},
		})
		assert.NoError(t, err)
		assert.NotNil(t, desc)
		assert.Len(t, desc.Layouts, 1)
		assert.Len(t, desc.Layouts[0].QuantitiesByGroup, 2)
		assert.Equal(t, map[string]struct{}{
			peerIdentityString("p0"): {},
			peerIdentityString("p6"): {},
		}, extractPeers(desc))
	})

	t.Run("MultipleCombinations", func(t *testing.T) {
		// Scenario IV: Policy is found and there are enough peers to satisfy
		// 2 principal combinations:
		// p0 and p6, or
		// p12 alone
		pb := principalBuilder{}
		policy := pb.newSet().addPrincipal(peerRole("p0")).addPrincipal(peerRole("p6")).
			newSet().addPrincipal(peerRole("p12")).buildPolicy()
		g.On("PeersOfChannel").Return(chanPeers.toMembers()).Once()
		mf := &metadataFetcher{}
		mf.On("Metadata").Return(&chaincode.Metadata{
			Name:    cc,
			Version: "1.0",
		}).Once()
		analyzer := NewEndorsementAnalyzer(g, pf, &principalEvaluatorMock{}, mf)
		pf.On("PoliciesByChaincode", cc).Return(policy).Once()
		desc, err := analyzer.PeersForEndorsement(channel, &discoveryprotos.ChaincodeInterest{
			Chaincodes: []*discoveryprotos.ChaincodeCall{
				{
					Name: cc,
				},
			},
		})
		assert.NoError(t, err)
		assert.NotNil(t, desc)
		assert.Len(t, desc.Layouts, 2)
		assert.Len(t, desc.Layouts[0].QuantitiesByGroup, 2)
		assert.Len(t, desc.Layouts[1].QuantitiesByGroup, 1)
		assert.Equal(t, map[string]struct{}{
			peerIdentityString("p0"):  {},
			peerIdentityString("p6"):  {},
			peerIdentityString("p12"): {},
		}, extractPeers(desc))
	})

	t.Run("WrongVersionInstalled", func(t *testing.T) {
		// Scenario V: Policy is found, and there are enough peers to satisfy policy combinations,
		// but all peers have the wrong version installed on them.
		mf := &metadataFetcher{}
		mf.On("Metadata").Return(&chaincode.Metadata{
			Name:    cc,
			Version: "1.1",
		}).Once()
		pb := principalBuilder{}
		policy := pb.newSet().addPrincipal(peerRole("p0")).addPrincipal(peerRole("p6")).
			newSet().addPrincipal(peerRole("p12")).buildPolicy()
		g.On("PeersOfChannel").Return(chanPeers.toMembers()).Once()
		pf.On("PoliciesByChaincode", cc).Return(policy).Once()
		analyzer := NewEndorsementAnalyzer(g, pf, &principalEvaluatorMock{}, mf)
		desc, err := analyzer.PeersForEndorsement(channel, &discoveryprotos.ChaincodeInterest{
			Chaincodes: []*discoveryprotos.ChaincodeCall{
				{
					Name: cc,
				},
			},
		})
		assert.Nil(t, desc)
		assert.Equal(t, "required chaincodes are not installed on sufficient peers", err.Error())

		// Scenario VI: Policy is found, there are enough peers to satisfy policy combinations,
		// but some peers have the wrong chaincode version, and some don't even have it installed.
		chanPeers := peerSet{
			newPeer(0).withChaincode(cc, "0.6"),
			newPeer(3).withChaincode(cc, "1.0"),
			newPeer(6).withChaincode(cc, "1.0"),
			newPeer(9).withChaincode(cc, "1.0"),
			newPeer(12),
		}
		g.On("PeersOfChannel").Return(chanPeers.toMembers()).Once()
		pf.On("PoliciesByChaincode", cc).Return(policy).Once()
		mf.On("Metadata").Return(&chaincode.Metadata{
			Name:    cc,
			Version: "1.0",
		}).Once()
		desc, err = analyzer.PeersForEndorsement(channel, &discoveryprotos.ChaincodeInterest{
			Chaincodes: []*discoveryprotos.ChaincodeCall{
				{
					Name: cc,
				},
			},
		})
		assert.Nil(t, desc)
		assert.Equal(t, "required chaincodes are not installed on sufficient peers", err.Error())
	})

	t.Run("NoChaincodeMetadataFromLedger", func(t *testing.T) {
		// Scenario VII: Policy is found, there are enough peers to satisfy the policy,
		// but the chaincode metadata cannot be fetched from the ledger.
		pb := principalBuilder{}
		policy := pb.newSet().addPrincipal(peerRole("p0")).addPrincipal(peerRole("p6")).
			newSet().addPrincipal(peerRole("p12")).buildPolicy()
		g.On("PeersOfChannel").Return(chanPeers.toMembers()).Once()
		pf.On("PoliciesByChaincode", cc).Return(policy).Once()
		mf := &metadataFetcher{}
		mf.On("Metadata").Return(nil).Once()
		analyzer := NewEndorsementAnalyzer(g, pf, &principalEvaluatorMock{}, mf)
		desc, err := analyzer.PeersForEndorsement(channel, &discoveryprotos.ChaincodeInterest{
			Chaincodes: []*discoveryprotos.ChaincodeCall{
				{
					Name: cc,
				},
			},
		})
		assert.Nil(t, desc)
		assert.Equal(t, "No metadata was found for chaincode chaincode in channel test", err.Error())
	})

	t.Run("Collections", func(t *testing.T) {
		// Scenario VIII: Policy is found and there are enough peers to satisfy
		// 2 principal combinations: p0 and p6, or p12 alone.
		// However, the query contains a collection which has a policy that permits only p0 and p12,
		// and thus - the combination of p0 and p6 is filtered out and we're left with p12 only.
		collectionOrgs := []*msp.MSPPrincipal{
			peerRole("p0"),
			peerRole("p12"),
		}
		col2principals := map[string][]*msp.MSPPrincipal{
			"collection": collectionOrgs,
		}
		mf := &metadataFetcher{}
		mf.On("Metadata").Return(&chaincode.Metadata{
			Name:              cc,
			Version:           "1.0",
			CollectionsConfig: buildCollectionConfig(col2principals),
		}).Once()
		pb := principalBuilder{}
		policy := pb.newSet().addPrincipal(peerRole("p0")).
			addPrincipal(peerRole("p6")).newSet().
			addPrincipal(peerRole("p12")).buildPolicy()
		g.On("PeersOfChannel").Return(chanPeers.toMembers()).Once()
		pf.On("PoliciesByChaincode", cc).Return(policy).Once()
		analyzer := NewEndorsementAnalyzer(g, pf, &principalEvaluatorMock{}, mf)
		desc, err := analyzer.PeersForEndorsement(channel, &discoveryprotos.ChaincodeInterest{
			Chaincodes: []*discoveryprotos.ChaincodeCall{
				{
					Name:            cc,
					CollectionNames: []string{"collection"},
				},
			},
		})
		assert.NoError(t, err)
		assert.NotNil(t, desc)
		assert.Len(t, desc.Layouts, 1)
		assert.Len(t, desc.Layouts[0].QuantitiesByGroup, 1)
		assert.Equal(t, map[string]struct{}{
			peerIdentityString("p12"): {},
		}, extractPeers(desc))
	})

	t.Run("Chaincode2Chaincode I", func(t *testing.T) {
		// Scenario IX: A chaincode-to-chaincode query is made.
		// Total organizations are 0, 2, 4, 6, 10, 12
		// and the endorsement policies of the chaincodes are as follows:
		// cc1: OR(AND(0, 2), AND(6, 10))
		// cc2: AND(6, 10, 12)
		// cc3: AND(4, 12)
		// Therefore, the result should be: 4, 6, 10, 12

		chanPeers := peerSet{}
		for _, id := range []int{0, 2, 4, 6, 10, 12} {
			peer := newPeer(id).withChaincode("cc1", "1.0").withChaincode("cc2", "1.0").withChaincode("cc3", "1.0")
			chanPeers = append(chanPeers, peer)
		}

		g.On("PeersOfChannel").Return(chanPeers.toMembers()).Once()

		mf := &metadataFetcher{}
		mf.On("Metadata").Return(&chaincode.Metadata{
			Name:    "cc1",
			Version: "1.0",
		}).Once()
		mf.On("Metadata").Return(&chaincode.Metadata{
			Name:    "cc2",
			Version: "1.0",
		}).Once()
		mf.On("Metadata").Return(&chaincode.Metadata{
			Name:    "cc3",
			Version: "1.0",
		}).Once()

		pb := principalBuilder{}
		cc1policy := pb.newSet().addPrincipal(peerRole("p0")).addPrincipal(peerRole("p2")).
			newSet().addPrincipal(peerRole("p6")).addPrincipal(peerRole("p10")).buildPolicy()

		pf.On("PoliciesByChaincode", "cc1").Return(cc1policy).Once()

		cc2policy := pb.newSet().addPrincipal(peerRole("p6")).
			addPrincipal(peerRole("p10")).addPrincipal(peerRole("p12")).buildPolicy()
		pf.On("PoliciesByChaincode", "cc2").Return(cc2policy).Once()

		cc3policy := pb.newSet().addPrincipal(peerRole("p4")).
			addPrincipal(peerRole("p12")).buildPolicy()
		pf.On("PoliciesByChaincode", "cc3").Return(cc3policy).Once()

		analyzer := NewEndorsementAnalyzer(g, pf, &principalEvaluatorMock{}, mf)
		desc, err := analyzer.PeersForEndorsement(channel, &discoveryprotos.ChaincodeInterest{
			Chaincodes: []*discoveryprotos.ChaincodeCall{
				{
					Name: "cc1",
				},
				{
					Name: "cc2",
				},
				{
					Name: "cc3",
				},
			},
		})
		assert.NoError(t, err)
		assert.NotNil(t, desc)
		assert.Len(t, desc.Layouts, 1)
		assert.Len(t, desc.Layouts[0].QuantitiesByGroup, 4)
		assert.Equal(t, map[string]struct{}{
			peerIdentityString("p4"):  {},
			peerIdentityString("p6"):  {},
			peerIdentityString("p10"): {},
			peerIdentityString("p12"): {},
		}, extractPeers(desc))
	})

	t.Run("Chaincode2Chaincode II", func(t *testing.T) {
		// Scenario X: A chaincode-to-chaincode query is made.
		// and the endorsement policies of the chaincodes are as follows:
		// cc1: OR(0, 1)
		// cc2: AND(0, 1)
		// Therefore, the result should be: (0, 1)

		cc1 := "cc1"
		cc2 := "cc2"
		chanPeers := peerSet{
			newPeer(0).withChaincode(cc1, "1.0").withChaincode(cc2, "1.0"),
			newPeer(1).withChaincode(cc1, "1.0").withChaincode(cc2, "1.0"),
		}.toMembers()

		alivePeers := peerSet{
			newPeer(0),
			newPeer(1),
		}.toMembers()

		g := &gossipMock{}
		g.On("Peers").Return(alivePeers)
		g.On("IdentityInfo").Return(identities)
		g.On("PeersOfChannel").Return(chanPeers).Once()

		mf := &metadataFetcher{}
		mf.On("Metadata").Return(&chaincode.Metadata{
			Name:    "cc1",
			Version: "1.0",
		})
		mf.On("Metadata").Return(&chaincode.Metadata{
			Name:    "cc2",
			Version: "1.0",
		})

		pb := principalBuilder{}
		cc1policy := pb.newSet().addPrincipal(peerRole("p0")).
			newSet().addPrincipal(peerRole("p1")).buildPolicy()
		pf.On("PoliciesByChaincode", "cc1").Return(cc1policy).Once()

		cc2policy := pb.newSet().addPrincipal(peerRole("p0")).
			addPrincipal(peerRole("p1")).buildPolicy()
		pf.On("PoliciesByChaincode", "cc2").Return(cc2policy).Once()

		analyzer := NewEndorsementAnalyzer(g, pf, &principalEvaluatorMock{}, mf)
		desc, err := analyzer.PeersForEndorsement(channel, &discoveryprotos.ChaincodeInterest{
			Chaincodes: []*discoveryprotos.ChaincodeCall{
				{
					Name: "cc1",
				},
				{
					Name: "cc2",
				},
			},
		})
		assert.NoError(t, err)
		assert.NotNil(t, desc)
		assert.Len(t, desc.Layouts, 1)
		assert.Len(t, desc.Layouts[0].QuantitiesByGroup, 2)
		assert.Equal(t, map[string]struct{}{
			peerIdentityString("p0"): {},
			peerIdentityString("p1"): {},
		}, extractPeers(desc))
	})

	t.Run("Collection specific EP", func(t *testing.T) {
		// Scenario XI: Policy is found and there are enough peers to satisfy
		// 2 principal combinations: p0 and p6, or p12 alone.
		// The collection has p0, p6, and p12 in it.
		// The chaincode EP is (p0 and p6) or p12.
		// However, the the chaincode has a collection level EP that requires p6 and p12.
		// Thus, the only combination that can satisfy would be p6 and p12.
		collectionOrgs := []*msp.MSPPrincipal{
			peerRole("p0"),
			peerRole("p6"),
			peerRole("p12"),
		}
		col2principals := map[string][]*msp.MSPPrincipal{
			"collection": collectionOrgs,
		}

		mf := &metadataFetcher{}
		mf.On("Metadata").Return(&chaincode.Metadata{
			Name:              cc,
			Version:           "1.0",
			CollectionsConfig: buildCollectionConfig(col2principals),
		}).Once()
		pb := principalBuilder{}
		chaincodeEP := pb.newSet().addPrincipal(peerRole("p0")).
			addPrincipal(peerRole("p6")).newSet().
			addPrincipal(peerRole("p12")).buildPolicy()
		collectionEP := pb.newSet().addPrincipal(peerRole("p6")).
			addPrincipal(peerRole("p12")).buildPolicy()
		g.On("PeersOfChannel").Return(chanPeers.toMembers()).Once()
		pf := &policyFetcherMock{}
		pf.On("PoliciesByChaincode", cc).Return([]policies.InquireablePolicy{chaincodeEP, collectionEP}).Once()
		analyzer := NewEndorsementAnalyzer(g, pf, &principalEvaluatorMock{}, mf)
		desc, err := analyzer.PeersForEndorsement(channel, &discoveryprotos.ChaincodeInterest{
			Chaincodes: []*discoveryprotos.ChaincodeCall{
				{
					Name:            cc,
					CollectionNames: []string{"collection"},
				},
			},
		})
		assert.NoError(t, err)
		assert.NotNil(t, desc)
		assert.Len(t, desc.Layouts, 1)
		assert.Len(t, desc.Layouts[0].QuantitiesByGroup, 2)
		assert.Equal(t, map[string]struct{}{
			peerIdentityString("p6"):  {},
			peerIdentityString("p12"): {},
		}, extractPeers(desc))
	})
<<<<<<< HEAD
=======

	t.Run("Private data blind write", func(t *testing.T) {
		// Scenario XII: The collection has only p0 in it
		// The chaincode EP is p6 or p0.
		// The collection endorsement policy is p0 and p6.
		// However p6 is not in the collection at all (only p0),
		// so it doesn't have the pre-images.
		// To that end, the client indicates that it's a blind write
		// by turning on the "noPrivateRead" field in the request.
		// This might seem like a pathological case, but it's
		// effective because it is in the intersection of
		// several use cases.

		collectionOrgs := []*msp.MSPPrincipal{
			peerRole("p0"),
		}
		col2principals := map[string][]*msp.MSPPrincipal{
			"collection": collectionOrgs,
		}

		mf := &metadataFetcher{}
		mf.On("Metadata").Return(&chaincode.Metadata{
			Name:              cc,
			Version:           "1.0",
			CollectionsConfig: buildCollectionConfig(col2principals),
		}).Once()
		pb := principalBuilder{}
		chaincodeEP := pb.newSet().addPrincipal(peerRole("p0")).newSet(). // p0 or p6
											addPrincipal(peerRole("p6")).buildPolicy()
		collectionEP := pb.newSet().addPrincipal(peerRole("p0")). // p0 and p6
										addPrincipal(peerRole("p6")).buildPolicy()
		g.On("PeersOfChannel").Return(chanPeers.toMembers()).Once()
		pf := &policyFetcherMock{}
		pf.On("PoliciesByChaincode", cc).Return([]policies.InquireablePolicy{chaincodeEP, collectionEP}).Once()
		analyzer := NewEndorsementAnalyzer(g, pf, &principalEvaluatorMock{}, mf)
		desc, err := analyzer.PeersForEndorsement(channel, &discoveryprotos.ChaincodeInterest{
			Chaincodes: []*discoveryprotos.ChaincodeCall{
				{
					Name:            cc,
					CollectionNames: []string{"collection"},
					NoPrivateReads:  true, // This means a blind write
				},
			},
		})
		assert.NoError(t, err)
		assert.NotNil(t, desc)
		assert.Len(t, desc.Layouts, 1)
		assert.Len(t, desc.Layouts[0].QuantitiesByGroup, 2)
		assert.Equal(t, map[string]struct{}{
			peerIdentityString("p0"): {},
			peerIdentityString("p6"): {},
		}, extractPeers(desc))
	})
>>>>>>> 5ea85bc5
}

func TestPeersAuthorizedByCriteria(t *testing.T) {
	cc1 := "cc1"
	cc2 := "cc2"
	members := peerSet{
		newPeer(0).withChaincode(cc1, "1.0"),
		newPeer(3).withChaincode(cc1, "1.0"),
		newPeer(6).withChaincode(cc1, "1.0"),
		newPeer(9).withChaincode(cc1, "1.0"),
		newPeer(12).withChaincode(cc1, "1.0"),
	}.toMembers()

	members2 := append(discovery.Members{}, members...)
	members2 = append(members2, peerSet{newPeer(13).withChaincode(cc1, "1.1").withChaincode(cc2, "1.0")}.toMembers()...)
	members2 = append(members2, peerSet{newPeer(14).withChaincode(cc1, "1.1")}.toMembers()...)
	members2 = append(members2, peerSet{newPeer(15).withChaincode(cc2, "1.0")}.toMembers()...)

	alivePeers := peerSet{
		newPeer(0),
		newPeer(2),
		newPeer(4),
		newPeer(6),
		newPeer(8),
		newPeer(10),
		newPeer(11),
		newPeer(12),
		newPeer(13),
		newPeer(14),
		newPeer(15),
	}.toMembers()

	identities := identitySet(pkiID2MSPID)

	for _, tst := range []struct {
		name                 string
		arguments            *discoveryprotos.ChaincodeInterest
		totalExistingMembers discovery.Members
		metadata             []*chaincode.Metadata
		expected             discovery.Members
	}{
		{
			name:                 "Nil interest",
			arguments:            nil,
			totalExistingMembers: members,
			expected:             members,
		},
		{
			name:                 "Empty interest invocation chain",
			arguments:            &discoveryprotos.ChaincodeInterest{},
			totalExistingMembers: members,
			expected:             members,
		},
		{
			name: "Chaincodes only installed on some peers",
			arguments: &discoveryprotos.ChaincodeInterest{
				Chaincodes: []*discoveryprotos.ChaincodeCall{
					{Name: cc1},
					{Name: cc2},
				},
			},
			totalExistingMembers: members2,
			metadata: []*chaincode.Metadata{
				{
					Name:    "cc1",
					Version: "1.1",
				},
				{
					Name:    "cc2",
					Version: "1.0",
				},
			},
			expected: peerSet{newPeer(13).withChaincode(cc1, "1.1").withChaincode(cc2, "1.0")}.toMembers(),
		},
		{
			name: "Only some peers authorized by collection",
			arguments: &discoveryprotos.ChaincodeInterest{
				Chaincodes: []*discoveryprotos.ChaincodeCall{
					{Name: cc1, CollectionNames: []string{"collection"}},
				},
			},
			totalExistingMembers: members,
			metadata: []*chaincode.Metadata{
				{
					Name:    cc1,
					Version: "1.0",
					CollectionsConfig: buildCollectionConfig(map[string][]*msp.MSPPrincipal{
						"collection": {
							peerRole("p0"),
							peerRole("p12"),
						},
					}),
				},
				{
					Name:    cc1,
					Version: "1.0",
					CollectionsConfig: buildCollectionConfig(map[string][]*msp.MSPPrincipal{
						"collection": {
							peerRole("p3"),
							peerRole("p9"),
						},
					}),
				},
			},
			expected: peerSet{
				newPeer(0).withChaincode(cc1, "1.0"),
				newPeer(12).withChaincode(cc1, "1.0")}.toMembers(),
		},
	} {
		t.Run(tst.name, func(t *testing.T) {
			g := &gossipMock{}
			pf := &policyFetcherMock{}
			mf := &metadataFetcher{}
			g.On("Peers").Return(alivePeers)
			g.On("IdentityInfo").Return(identities)
			g.On("PeersOfChannel").Return(tst.totalExistingMembers).Once()
			for _, md := range tst.metadata {
				mf.On("Metadata").Return(md).Once()
			}

			analyzer := NewEndorsementAnalyzer(g, pf, &principalEvaluatorMock{}, mf)
			actualMembers, err := analyzer.PeersAuthorizedByCriteria(common.ChannelID("mychannel"), tst.arguments)
			assert.NoError(t, err)
			assert.Equal(t, tst.expected, actualMembers)
		})
	}
}

func TestPop(t *testing.T) {
	slice := []inquire.ComparablePrincipalSets{{}, {}}
	assert.Len(t, slice, 2)
	_, slice, err := popComparablePrincipalSets(slice)
	assert.NoError(t, err)
	assert.Len(t, slice, 1)
	_, slice, err = popComparablePrincipalSets(slice)
	assert.NoError(t, err)
	assert.Len(t, slice, 0)
	_, _, err = popComparablePrincipalSets(slice)
	assert.Error(t, err)
	assert.Equal(t, "no principal sets remained after filtering", err.Error())
}

func TestMergePrincipalSetsNilInput(t *testing.T) {
	_, err := mergePrincipalSets(nil)
	assert.Error(t, err)
	assert.Equal(t, "no principal sets remained after filtering", err.Error())
}

func TestComputePrincipalSetsNoPolicies(t *testing.T) {
	// Tests a hypothetical case where no chaincodes populate the chaincode interest.

	interest := &discoveryprotos.ChaincodeInterest{
		Chaincodes: []*discoveryprotos.ChaincodeCall{},
	}
	ea := &endorsementAnalyzer{}
	_, err := ea.computePrincipalSets(common.ChannelID("mychannel"), interest)
	assert.Error(t, err)
	assert.Contains(t, err.Error(), "no principal sets remained after filtering")
}

func TestLoadMetadataAndFiltersCollectionNotPresentInConfig(t *testing.T) {
	interest := &discoveryprotos.ChaincodeInterest{
		Chaincodes: []*discoveryprotos.ChaincodeCall{
			{
				Name:            "mycc",
				CollectionNames: []string{"bar"},
			},
		},
	}

	org1AndOrg2 := []*msp.MSPPrincipal{
		orgPrincipal("Org1MSP"),
		orgPrincipal("Org2MSP"),
	}
	col2principals := map[string][]*msp.MSPPrincipal{
		"foo": org1AndOrg2,
	}
	config := buildCollectionConfig(col2principals)

	mdf := &metadataFetcher{}
	mdf.On("Metadata").Return(&chaincode.Metadata{
		Name:              "mycc",
		CollectionsConfig: config,
		Policy:            []byte{1, 2, 3},
	})

	_, err := loadMetadataAndFilters(metadataAndFilterContext{
		identityInfoByID: nil,
		evaluator:        nil,
		chainID:          common.ChannelID("mychannel"),
		fetch:            mdf,
		interest:         interest,
	})

	assert.Equal(t, "collection bar doesn't exist in collection config for chaincode mycc", err.Error())
}

func TestLoadMetadataAndFiltersInvalidCollectionData(t *testing.T) {
	interest := &discoveryprotos.ChaincodeInterest{
		Chaincodes: []*discoveryprotos.ChaincodeCall{
			{
				Name:            "mycc",
				CollectionNames: []string{"col1"},
			},
		},
	}
	mdf := &metadataFetcher{}
	mdf.On("Metadata").Return(&chaincode.Metadata{
		Name:              "mycc",
		CollectionsConfig: &peer.CollectionConfigPackage{},
		Policy:            []byte{1, 2, 3},
	})

	_, err := loadMetadataAndFilters(metadataAndFilterContext{
		identityInfoByID: nil,
		evaluator:        nil,
		chainID:          common.ChannelID("mychannel"),
		fetch:            mdf,
		interest:         interest,
	})
	assert.Error(t, err)
	assert.Contains(t, err.Error(), "collection col1 doesn't exist in collection config for chaincode mycc")
}

type peerSet []*peerInfo

func (p peerSet) toMembers() discovery.Members {
	var members discovery.Members
	for _, peer := range p {
		members = append(members, peer.NetworkMember)
	}
	return members
}

func identitySet(pkiID2MSPID map[string]string) api.PeerIdentitySet {
	var res api.PeerIdentitySet
	for pkiID, mspID := range pkiID2MSPID {
		sID := &msp.SerializedIdentity{
			Mspid:   pkiID2MSPID[pkiID],
			IdBytes: []byte(pkiID),
		}
		res = append(res, api.PeerIdentityInfo{
			Identity:     api.PeerIdentityType(protoutil.MarshalOrPanic(sID)),
			PKIId:        common.PKIidType(pkiID),
			Organization: api.OrgIdentityType(mspID),
		})
	}
	return res
}

type peerInfo struct {
	identity api.PeerIdentityType
	pkiID    common.PKIidType
	discovery.NetworkMember
}

func peerIdentityString(id string) string {
	return string(protoutil.MarshalOrPanic(&msp.SerializedIdentity{
		Mspid:   pkiID2MSPID[id],
		IdBytes: []byte(id),
	}))
}

func newPeer(i int) *peerInfo {
	p := fmt.Sprintf("p%d", i)
	identity := protoutil.MarshalOrPanic(&msp.SerializedIdentity{
		Mspid:   pkiID2MSPID[p],
		IdBytes: []byte(p),
	})
	return &peerInfo{
		pkiID:    common.PKIidType(p),
		identity: api.PeerIdentityType(identity),
		NetworkMember: discovery.NetworkMember{
			PKIid:            common.PKIidType(p),
			Endpoint:         p,
			InternalEndpoint: p,
			Envelope: &gossip.Envelope{
				Payload: []byte(identity),
			},
		},
	}
}

func peerRole(pkiID string) *msp.MSPPrincipal {
	return &msp.MSPPrincipal{
		PrincipalClassification: msp.MSPPrincipal_ROLE,
		Principal: protoutil.MarshalOrPanic(&msp.MSPRole{
			MspIdentifier: pkiID2MSPID[pkiID],
			Role:          msp.MSPRole_PEER,
		}),
	}
}

func (pi *peerInfo) withChaincode(name, version string) *peerInfo {
	if pi.Properties == nil {
		pi.Properties = &gossip.Properties{}
	}
	pi.Properties.Chaincodes = append(pi.Properties.Chaincodes, &gossip.Chaincode{
		Name:    name,
		Version: version,
	})
	return pi
}

type gossipMock struct {
	mock.Mock
}

func (g *gossipMock) IdentityInfo() api.PeerIdentitySet {
	return g.Called().Get(0).(api.PeerIdentitySet)
}

func (g *gossipMock) PeersOfChannel(_ common.ChannelID) discovery.Members {
	members := g.Called().Get(0)
	return members.(discovery.Members)
}

func (g *gossipMock) Peers() discovery.Members {
	members := g.Called().Get(0)
	return members.(discovery.Members)
}

type policyFetcherMock struct {
	mock.Mock
}

func (pf *policyFetcherMock) PoliciesByChaincode(channel string, chaincode string, collections ...string) []policies.InquireablePolicy {
	arg := pf.Called(chaincode)
	if arg.Get(0) == nil {
		return nil
	}

	singlePolicy, isSinglePolicy := arg.Get(0).(policies.InquireablePolicy)
	if isSinglePolicy {
		return []policies.InquireablePolicy{singlePolicy}
	}

	return arg.Get(0).([]policies.InquireablePolicy)
}

type principalBuilder struct {
	ip inquireablePolicy
}

func (pb *principalBuilder) buildPolicy() inquireablePolicy {
	defer func() {
		pb.ip = nil
	}()
	return pb.ip
}

func (pb *principalBuilder) newSet() *principalBuilder {
	pb.ip = append(pb.ip, make(policies.PrincipalSet, 0))
	return pb
}

func (pb *principalBuilder) addPrincipal(principal *msp.MSPPrincipal) *principalBuilder {
	pb.ip[len(pb.ip)-1] = append(pb.ip[len(pb.ip)-1], principal)
	return pb
}

type inquireablePolicy []policies.PrincipalSet

func (ip inquireablePolicy) SatisfiedBy() []policies.PrincipalSet {
	return ip
}

type principalEvaluatorMock struct {
}

func (pe *principalEvaluatorMock) SatisfiesPrincipal(channel string, identity []byte, principal *msp.MSPPrincipal) error {
	peerRole := &msp.MSPRole{}
	if err := proto.Unmarshal(principal.Principal, peerRole); err != nil {
		return err
	}
	sId := &msp.SerializedIdentity{}
	if err := proto.Unmarshal(identity, sId); err != nil {
		return err
	}
	if peerRole.MspIdentifier == sId.Mspid {
		return nil
	}
	return errors.New("bingo")
}

type metadataFetcher struct {
	mock.Mock
}

func (mf *metadataFetcher) Metadata(channel string, cc string, _ ...string) *chaincode.Metadata {
	arg := mf.Called().Get(0)
	if arg == nil {
		return nil
	}
	return arg.(*chaincode.Metadata)
}<|MERGE_RESOLUTION|>--- conflicted
+++ resolved
@@ -498,8 +498,6 @@
 			peerIdentityString("p12"): {},
 		}, extractPeers(desc))
 	})
-<<<<<<< HEAD
-=======
 
 	t.Run("Private data blind write", func(t *testing.T) {
 		// Scenario XII: The collection has only p0 in it
@@ -553,7 +551,6 @@
 			peerIdentityString("p6"): {},
 		}, extractPeers(desc))
 	})
->>>>>>> 5ea85bc5
 }
 
 func TestPeersAuthorizedByCriteria(t *testing.T) {
